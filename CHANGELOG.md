# Changelog

All notable changes to this project will be documented in this file.

The format is based on [Keep a Changelog](http://keepachangelog.com/en/1.0.0/).

## [Unreleased]

### BREAKING CHANGES

- All API requests made by `@cumulus/api-client` will now throw an error if the status code
does not match the expected response (200 for most requests and 202 for a few requests that
trigger async operations). Previously the helpers in this package would return the response
regardless of the status code, so you may need to update any code using helpers from this
package to catch or to otherwise handle errors that you may encounter.
- `@cumulus/api-client/granules.getGranule` now returns the granule record from the GET `/granules/<granuleId>` endpoint, not the raw endpoint response

### Added

- Added user doc describing new features related to the Cumulus dead letter archive.
- **CUMULUS-2475**
  - Adds `GET` endpoint to distribution API
- **CUMULUS-2476**
  - Adds handler for authenticated `HEAD` Distribution requests replicating current behavior of TEA
- **CUMULUS-2478**
  - Implemented [bucket map](https://github.com/asfadmin/thin-egress-app#bucket-mapping).
  - Implemented /locate endpoint
  - Cumulus distribution API checks the file request against bucket map:
    - retrieves the bucket and key from file path
    - determines if the file request is public based on the bucket map rather than the bucket type
    - (EDL only) restricts download from PRIVATE_BUCKETS to users who belong to certain EDL User Groups
    - bucket prefix and object prefix are supported
  - Add 'Bearer token' support as an authorization method
- **CUMULUS-2568**
  - Add `deletePdr`/PDR deletion functionality to `@cumulus/api-client/pdrs`
  - Add `removeCollectionAndAllDependencies` to integration test helpers
- **CUMULUS-2487**
  - Add integration test for cumulus distribution API
- Added `example/spec/apiUtils.waitForApiStatus` to wait for a
record to be returned by the API with a specific value for
`status`
- Added `example/spec/discoverUtils.uploadS3GranuleDataForDiscovery` to upload granule data fixtures
to S3 with a randomized granule ID for `discover-granules` based
integration tests
- Added `example/spec/Collections.removeCollectionAndAllDependencies` to remove a collection and
all dependent objects (e.g. PDRs, granules, executions) from the
database via the API
- Added helpers to `@cumulus/api-client`:
  - `pdrs.deletePdr` - Delete a PDR via the API
  - `replays.postKinesisReplays` - Submit a POST request to the `/replays` endpoint for replaying Kinesis messages

- `@cumulus/api-client/granules.getGranuleResponse` to return the raw endpoint response from the GET `/granules/<granuleId>` endpoint
- **CUMULUS-2311** - RDS Migration Epic Phase 2
<<<<<<< HEAD
  - **CUMULUS-2303**
    - Add translatePostgresProviderToApiProvider method to `@cumulus/db/translate/providers`
=======
  - **CUMULUS-2208**
    - Added helpers to `@cumulus/es-client/indexer`:
      - `deleteAsyncOperation` to delete async operation records from Elasticsearch
      - `updateAsyncOperation` to update an async operation record in Elasticsearch
>>>>>>> 6f91a924
  - **CUMULUS-2306**
    - Updated API execution GET endpoint to read individual execution records
      from PostgreSQL database instead of DynamoDB
    - Updated API execution-status endpoint to read execution records from
      PostgreSQL database instead of DynamoDB
  - **CUMULUS-2307**
    - Updated API PDR GET endpoint to read individual PDR records from
      PostgreSQL database instead of DynamoDB
    - Added `deletePdr` to `@cumulus/api-client/pdrs`

### Changed

- Moved functions from `@cumulus/integration-tests` to `example/spec/helpers/workflowUtils`:
  - `startWorkflowExecution`
  - `startWorkflow`
  - `executeWorkflow`
  - `buildWorkflow`
  - `testWorkflow`
  - `buildAndExecuteWorkflow`
  - `buildAndStartWorkflow`
- `example/spec/helpers/workflowUtils.executeWorkflow` now uses
`waitForApiStatus` to ensure that the execution is `completed` or
`failed` before resolving
- `example/spec/helpers/testUtils.updateAndUploadTestFileToBucket`
now accepts an object of parameters rather than positional
arguments
- Removed PDR from the `payload` in the input payload test fixture for reconciliation report integration tests
- The following integration tests for PDR-based workflows were
updated to use randomized granule IDs:
  - `example/spec/parallel/ingest/ingestFromPdrSpec.js`
  - `example/spec/parallel/ingest/ingestFromPdrWithChildWorkflowMetaSpec.js`
  - `example/spec/parallel/ingest/ingestFromPdrWithExecutionNamePrefixSpec.js`
  - `example/spec/parallel/ingest/ingestPdrWithNodeNameSpec.js`
- Updated the `@cumulus/api-client/CumulusApiClientError` error class to include new properties that can be accessed directly on
the error object:
  - `statusCode` - The HTTP status code of the API response
  - `apiMessage` - The message from the API response
- Added `params.pRetryOptions` parameter to
`@cumulus/api-client/granules.deleteGranule` to control the retry
behavior
- `@cumulus/api-client/granules.getGranule` now returns the granule record from the GET `/granules/<granuleId>` endpoint, not the raw endpoint response

- **CUMULUS-2311** - RDS Migration Epic Phase 2
  - **CUMULUS-2208**
    - Moved all `@cumulus/api/es/*` code to new `@cumulus/es-client` package
    - Updated logic for collections API POST/PUT/DELETE to create/update/delete records directly in Elasticsearch in parallel with updates to DynamoDb/PostgreSQL
    - Updated logic for rules API POST/PUT/DELETE to create/update/delete records directly in Elasticsearch in parallel with updates to DynamoDb/PostgreSQL
    - Updated logic for providers API POST/PUT/DELETE to create/update/delete records directly in Elasticsearch in parallel with updates to DynamoDb/PostgreSQL
    - Updated logic for PDRs API DELETE to delete records directly in Elasticsearch in parallel with deletes to DynamoDB/PostgreSQL
    - All async operations are now written directly to Elasticsearch in parallel with DynamoDB/PostgreSQL
    - Updated logic for async operation API DELETE to delete records directly in Elasticsearch in parallel with deletes to DynamoDB/PostgreSQL
  - **CUMULUS-2306**
    - Updated API local serve (`api/bin/serve.js`) setup code to add cleanup/executions
    related records
    - Updated @cumulus/db/models/granules-executions to add a delete method in
      support of local cleanup
    - Add spec/helpers/apiUtils/waitForApiStatus integration helper to retry API
      record retrievals on status in lieu of using `waitForModelStatus`
  - **CUMULUS-2303**
    - Update API provider GET endpoint to read individual provider records from
      PostgreSQL database instead of DynamoDB
    - Update sf-scheduler lambda to utilize API endpoint to get provider record
      from database via Private API lambda

- **CUMULUS-2532**
  - Changed integration tests to use `api-client/granules` functions as opposed
    to `granulesApi` from `@cumulus/integration-tests`.

### Fixed

- **CUMULUS-2568**
  - Update reconciliation report integration test to have better cleanup/failure
    behavior
- **CUMULUS-2520**
  - Fixed error that prevented `/elasticsearch/index-from-database` from starting.
- **CUMULUS-2532**
  - Fixed integration tests to have granule deletion occur before provider and
    collection deletion in test cleanup.
- **CUMULUS-2558**
  - Fixed issue where executions original_payload would not be retained on successful execution
- Fixed `@cumulus/api-client/pdrs.getPdr` to request correct
endpoint for returning a PDR from the API

### Removed

- **CUMULUS-2311** - RDS Migration Epic Phase 2
  - **CUMULUS-2208**
    - Removed trigger for `dbIndexer` Lambda for DynamoDB tables:
      - `<prefix>-AsyncOperationsTable`
      - `<prefix>-CollectionsTable`
      - `<prefix>-PdrsTable`
      - `<prefix>-ProvidersTable`
      - `<prefix>-RulesTable`

## [v9.1.0] 2021-06-03

### BREAKING CHANGES

- **CUMULUS-2434**
  - To use the updated `update-granules-cmr-metadata-file-links` task, the
    granule  UMM-G metadata should have version 1.6.2 or later, since CMR s3
    link type 'GET DATA VIA DIRECT ACCESS' is not valid until UMM-G version
    [1.6.2](https://cdn.earthdata.nasa.gov/umm/granule/v1.6.2/umm-g-json-schema.json)
- **CUMULUS-2488**
  - Removed all EMS reporting including lambdas, endpoints, params, etc as all
    reporting is now handled through Cloud Metrics
- **CUMULUS-2472**
  - Moved existing `EarthdataLoginClient` to
    `@cumulus/oauth-client/EarthdataLoginClient` and updated all references in
    Cumulus Core.
  - Rename `EarthdataLoginClient` property from `earthdataLoginUrl` to
    `loginUrl for consistency with new OAuth clients. See example in
    [oauth-client
    README](https://github.com/nasa/cumulus/blob/master/packages/oauth-client/README.md)

### Added

- **HYRAX-439** - Corrected README.md according to a new Hyrax URL format.
- **CUMULUS-2354**
  - Adds configuration options to allow `/s3credentials` endpoint to distribute
    same-region read-only tokens based on a user's CMR ACLs.
  - Configures the example deployment to enable this feature.
- **CUMULUS-2442**
  - Adds option to generate cloudfront URL to lzards-backup task. This will require a few new task config options that have been documented in the [task README](https://github.com/nasa/cumulus/blob/master/tasks/lzards-backup/README.md).
- **CUMULUS-2470**
  - Added `/s3credentials` endpoint for distribution API
- **CUMULUS-2471**
  - Add `/s3credentialsREADME` endpoint to distribution API
- **CUMULUS-2473**
  - Updated `tf-modules/cumulus_distribution` module to take earthdata or cognito credentials
  - Configured `example/cumulus-tf/cumulus_distribution.tf` to use CSDAP credentials
- **CUMULUS-2474**
  - Add `S3ObjectStore` to `aws-client`. This class allows for interaction with the S3 object store.
  - Add `object-store` package which contains abstracted object store functions for working with various cloud providers
- **CUMULUS-2477**
  - Added `/`, `/login` and `/logout` endpoints to cumulus distribution api
- **CUMULUS-2479**
  - Adds /version endpoint to distribution API
- **CUMULUS-2497**
  - Created `isISOFile()` to check if a CMR file is a CMR ISO file.
- **CUMULUS-2371**
  - Added helpers to `@cumulus/ingest/sqs`:
    - `archiveSqsMessageToS3` - archives an incoming SQS message to S3
    - `deleteArchivedMessageFromS3` - deletes a processed SQS message from S3
  - Added call to `archiveSqsMessageToS3` to `sqs-message-consumer` which
    archives all incoming SQS messages to S3.
  - Added call to `deleteArchivedMessageFrom` to `sqs-message-remover` which
    deletes archived SQS message from S3 once it has been processed.

### Changed

- **[PR2224](https://github.com/nasa/cumulus/pull/2244)**
  - Changed timeout on `sfEventSqsToDbRecords` Lambda to 60 seconds to match
    timeout for Knex library to acquire dataase connections
- **CUMULUS-2517**
  - Updated postgres-migration-count-tool default concurrency to '1'
- **CUMULUS-2489**
  - Updated docs for Terraform references in FAQs, glossary, and in Deployment sections
- **CUMULUS-2434**
  - Updated `@cumulus/cmrjs` `updateCMRMetadata` and related functions to add
    both HTTPS URLS and S3 URIs to CMR metadata.
  - Updated `update-granules-cmr-metadata-file-links` task to add both HTTPS
    URLs and S3 URIs to the OnlineAccessURLs field of CMR metadata. The task
    configuration parameter `cmrGranuleUrlType` now has default value `both`.
  - To use the updated `update-granules-cmr-metadata-file-links` task, the
    granule UMM-G metadata should have version 1.6.2 or later, since CMR s3 link
    type 'GET DATA VIA DIRECT ACCESS' is not valid until UMM-G version
    [1.6.2](https://cdn.earthdata.nasa.gov/umm/granule/v1.6.2/umm-g-json-schema.json)
- **CUMULUS-2472**
  - Renamed `@cumulus/earthdata-login-client` to more generic
    `@cumulus/oauth-client` as a parnt  class for new OAuth clients.
  - Added `@cumulus/oauth-client/CognitoClient` to interface with AWS cognito login service.
- **CUMULUS-2497**
  - Changed the `@cumulus/cmrjs` package:
    - Updated `@cumulus/cmrjs/cmr-utils.getGranuleTemporalInfo()` so it now
      returns temporal info for CMR ISO 19115 SMAP XML files.
    - Updated `@cumulus/cmrjs/cmr-utils.isCmrFilename()` to include
      `isISOFile()`.

### Fixed

- **CUMULUS-2519**
  - Update @cumulus/integration-tests.buildWorkflow to fail if provider/collection API response is not successful
- **CUMULUS-2518**
  - Update sf-event-sqs-to-db-records to not throw if a collection is not
    defined on a payload that has no granules/an empty granule payload object
- **CUMULUS-2512**
  - Updated ingest package S3 provider client to take additional parameter
    `remoteAltBucket` on `download` method to allow for per-file override of
    provider bucket for checksum
  - Updated @cumulus/ingest.fetchTextFile's signature to be parameterized and
    added `remoteAltBucket`to allow for an override of the passed in provider
    bucket for the source file
  - Update "eslint-plugin-import" to be pinned to 2.22.1
- **CUMULUS-2520**
  - Fixed error that prevented `/elasticsearch/index-from-database` from starting.
- **[2231](https://github.com/nasa/cumulus/issues/2231)**
  - Fixes broken relative path links in `docs/README.md`

### Removed

- **CUMULUS-2502**
  - Removed outdated documenation regarding Kibana index patterns for metrics.

## [v9.0.1] 2021-05-07

### Migration Steps

Please review the migration steps for 9.0.0 as this release is only a patch to
correct a failure in our build script and push out corrected release artifacts. The previous migration steps still apply.

### Changed

- Corrected `@cumulus/db` configuration to correctly build package.

## [v9.0.0] 2021-05-03

### Migration steps

- This release of Cumulus enables integration with a PostgreSQL database for archiving Cumulus data. There are several upgrade steps involved, **some of which need to be done before redeploying Cumulus**. See the [documentation on upgrading to the RDS release](https://nasa.github.io/cumulus/docs/upgrade-notes/upgrade-rds).

### BREAKING CHANGES

- **CUMULUS-2185** - RDS Migration Epic
  - **CUMULUS-2191**
    - Removed the following from the `@cumulus/api/models.asyncOperation` class in
      favor of the added `@cumulus/async-operations` module:
      - `start`
      - `startAsyncOperations`
  - **CUMULUS-2187**
    - The `async-operations` endpoint will now omit `output` instead of
      returning `none` when the operation did not return output.
  - **CUMULUS-2309**
    - Removed `@cumulus/api/models/granule.unpublishAndDeleteGranule` in favor
      of `@cumulus/api/lib/granule-remove-from-cmr.unpublishGranule` and
      `@cumulus/api/lib/granule-delete.deleteGranuleAndFiles`.
  - **CUMULUS-2385**
    - Updated `sf-event-sqs-to-db-records` to write a granule's files to
      PostgreSQL only after the workflow has exited the `Running` status.
      Please note that any workflow that uses `sf_sqs_report_task` for
      mid-workflow updates will be impacted.
    - Changed PostgreSQL `file` schema and TypeScript type definition to require
      `bucket` and `key` fields.
    - Updated granule/file write logic to mark a granule's status as "failed"
  - **CUMULUS-2455**
    - API `move granule` endpoint now moves granule files on a per-file basis
    - API `move granule` endpoint on granule file move failure will retain the
      file at it's original location, but continue to move any other granule
      files.
    - Removed the `move` method from the `@cumulus/api/models.granule` class.
      logic is now handled in `@cumulus/api/endpoints/granules` and is
      accessible via the Core API.

### Added

- **CUMULUS-2185** - RDS Migration Epic
  - **CUMULUS-2130**
    - Added postgres-migration-count-tool lambda/ECS task to allow for
      evaluation of database state
    - Added /migrationCounts api endpoint that allows running of the
      postgres-migration-count-tool as an asyncOperation
  - **CUMULUS-2394**
    - Updated PDR and Granule writes to check the step function
      workflow_start_time against the createdAt field for each record to ensure
      old records do not overwrite newer ones for legacy Dynamo and PostgreSQL
      writes
  - **CUMULUS-2188**
    - Added `data-migration2` Lambda to be run after `data-migration1`
    - Added logic to `data-migration2` Lambda for migrating execution records
      from DynamoDB to PostgreSQL
  - **CUMULUS-2191**
    - Added `@cumulus/async-operations` to core packages, exposing
      `startAsyncOperation` which will handle starting an async operation and
      adding an entry to both PostgreSQL and DynamoDb
  - **CUMULUS-2127**
    - Add schema migration for `collections` table
  - **CUMULUS-2129**
    - Added logic to `data-migration1` Lambda for migrating collection records
      from Dynamo to PostgreSQL
  - **CUMULUS-2157**
    - Add schema migration for `providers` table
    - Added logic to `data-migration1` Lambda for migrating provider records
      from Dynamo to PostgreSQL
  - **CUMULUS-2187**
    - Added logic to `data-migration1` Lambda for migrating async operation
      records from Dynamo to PostgreSQL
  - **CUMULUS-2198**
    - Added logic to `data-migration1` Lambda for migrating rule records from
      DynamoDB to PostgreSQL
  - **CUMULUS-2182**
    - Add schema migration for PDRs table
  - **CUMULUS-2230**
    - Add schema migration for `rules` table
  - **CUMULUS-2183**
    - Add schema migration for `asyncOperations` table
  - **CUMULUS-2184**
    - Add schema migration for `executions` table
  - **CUMULUS-2257**
    - Updated PostgreSQL table and column names to snake_case
    - Added `translateApiAsyncOperationToPostgresAsyncOperation` function to `@cumulus/db`
  - **CUMULUS-2186**
    - Added logic to `data-migration2` Lambda for migrating PDR records from
      DynamoDB to PostgreSQL
  - **CUMULUS-2235**
    - Added initial ingest load spec test/utility
  - **CUMULUS-2167**
    - Added logic to `data-migration2` Lambda for migrating Granule records from
      DynamoDB to PostgreSQL and parse Granule records to store File records in
      RDS.
  - **CUMULUS-2367**
    - Added `granules_executions` table to PostgreSQL schema to allow for a
      many-to-many relationship between granules and executions
      - The table refers to granule and execution records using foreign keys
        defined with ON CASCADE DELETE, which means that any time a granule or
        execution record is deleted, all of the records in the
        `granules_executions` table referring to that record will also be
        deleted.
    - Added `upsertGranuleWithExecutionJoinRecord` helper to `@cumulus/db` to
      allow for upserting a granule record and its corresponding
      `granules_execution` record
  - **CUMULUS-2128**
    - Added helper functions:
      - `@cumulus/db/translate/file/translateApiFiletoPostgresFile`
      - `@cumulus/db/translate/file/translateApiGranuletoPostgresGranule`
      - `@cumulus/message/Providers/getMessageProvider`
  - **CUMULUS-2190**
    - Added helper functions:
      - `@cumulus/message/Executions/getMessageExecutionOriginalPayload`
      - `@cumulus/message/Executions/getMessageExecutionFinalPayload`
      - `@cumulus/message/workflows/getMessageWorkflowTasks`
      - `@cumulus/message/workflows/getMessageWorkflowStartTime`
      - `@cumulus/message/workflows/getMessageWorkflowStopTime`
      - `@cumulus/message/workflows/getMessageWorkflowName`
  - **CUMULUS-2192**
    - Added helper functions:
      - `@cumulus/message/PDRs/getMessagePdrRunningExecutions`
      - `@cumulus/message/PDRs/getMessagePdrCompletedExecutions`
      - `@cumulus/message/PDRs/getMessagePdrFailedExecutions`
      - `@cumulus/message/PDRs/getMessagePdrStats`
      - `@cumulus/message/PDRs/getPdrPercentCompletion`
      - `@cumulus/message/workflows/getWorkflowDuration`
  - **CUMULUS-2199**
    - Added `translateApiRuleToPostgresRule` to `@cumulus/db` to translate API
      Rule to conform to Postgres Rule definition.
  - **CUMUlUS-2128**
    - Added "upsert" logic to the `sfEventSqsToDbRecords` Lambda for granule and
      file writes to the core PostgreSQL database
  - **CUMULUS-2199**
    - Updated Rules endpoint to write rules to core PostgreSQL database in
      addition to DynamoDB and to delete rules from the PostgreSQL database in
      addition to DynamoDB.
    - Updated `create` in Rules Model to take in optional `createdAt` parameter
      which sets the value of createdAt if not specified during function call.
  - **CUMULUS-2189**
    - Updated Provider endpoint logic to write providers in parallel to Core
      PostgreSQL database
    - Update integration tests to utilize API calls instead of direct
      api/model/Provider calls
  - **CUMULUS-2191**
    - Updated cumuluss/async-operation task to write async-operations to the
      PostgreSQL database.
  - **CUMULUS-2228**
    - Added logic to the `sfEventSqsToDbRecords` Lambda to write execution, PDR,
      and granule records to the core PostgreSQL database in parallel with
      writes to DynamoDB
  - **CUMUlUS-2190**
    - Added "upsert" logic to the `sfEventSqsToDbRecords` Lambda for PDR writes
      to the core PostgreSQL database
  - **CUMUlUS-2192**
    - Added "upsert" logic to the `sfEventSqsToDbRecords` Lambda for execution
      writes to the core PostgreSQL database
  - **CUMULUS-2187**
    - The `async-operations` endpoint will now omit `output` instead of
      returning `none` when the operation did not return output.
  - **CUMULUS-2167**
    - Change PostgreSQL schema definition for `files` to remove `filename` and
      `name` and only support `file_name`.
    - Change PostgreSQL schema definition for `files` to remove `size` to only
      support `file_size`.
    - Change `PostgresFile` to remove duplicate fields `filename` and `name` and
      rename `size` to `file_size`.
  - **CUMULUS-2266**
    - Change `sf-event-sqs-to-db-records` behavior to discard and not throw an
      error on an out-of-order/delayed message so as not to have it be sent to
      the DLQ.
  - **CUMULUS-2305**
    - Changed `DELETE /pdrs/{pdrname}` API behavior to also delete record from
      PostgreSQL database.
  - **CUMULUS-2309**
    - Changed `DELETE /granules/{granuleName}` API behavior to also delete
      record from PostgreSQL database.
    - Changed `Bulk operation BULK_GRANULE_DELETE` API behavior to also delete
      records from PostgreSQL database.
  - **CUMULUS-2367**
    - Updated `granule_cumulus_id` foreign key to granule in PostgreSQL `files`
      table to use a CASCADE delete, so records in the files table are
      automatically deleted by the database when the corresponding granule is
      deleted.
  - **CUMULUS-2407**
    - Updated data-migration1 and data-migration2 Lambdas to use UPSERT instead
      of UPDATE when migrating dynamoDB records to PostgreSQL.
    - Changed data-migration1 and data-migration2 logic to only update already
      migrated records if the incoming record update has a newer timestamp
  - **CUMULUS-2329**
    - Add `write-db-dlq-records-to-s3` lambda.
    - Add terraform config to automatically write db records DLQ messages to an
      s3 archive on the system bucket.
    - Add unit tests and a component spec test for the above.
  - **CUMULUS-2380**
    - Add `process-dead-letter-archive` lambda to pick up and process dead letters in the S3 system bucket dead letter archive.
    - Add `/deadLetterArchive/recoverCumulusMessages` endpoint to trigger an async operation to leverage this capability on demand.
    - Add unit tests and integration test for all of the above.
  - **CUMULUS-2406**
    - Updated parallel write logic to ensure that updatedAt/updated_at
      timestamps are the same in Dynamo/PG on record write for the following
      data types:
      - async operations
      - granules
      - executions
      - PDRs
  - **CUMULUS-2446**
    - Remove schema validation check against DynamoDB table for collections when
      migrating records from DynamoDB to core PostgreSQL database.
  - **CUMULUS-2447**
    - Changed `translateApiAsyncOperationToPostgresAsyncOperation` to call
      `JSON.stringify` and then `JSON.parse` on output.
  - **CUMULUS-2313**
    - Added `postgres-migration-async-operation` lambda to start an ECS task to
      run a the `data-migration2` lambda.
    - Updated `async_operations` table to include `Data Migration 2` as a new
      `operation_type`.
    - Updated `cumulus-tf/variables.tf` to include `optional_dynamo_tables` that
      will be merged with `dynamo_tables`.
  - **CUMULUS-2451**
    - Added summary type file `packages/db/src/types/summary.ts` with
      `MigrationSummary` and `DataMigration1` and `DataMigration2` types.
    - Updated `data-migration1` and `data-migration2` lambdas to return
      `MigrationSummary` objects.
    - Added logging for every batch of 100 records processed for executions,
      granules and files, and PDRs.
    - Removed `RecordAlreadyMigrated` logs in `data-migration1` and
      `data-migration2`
  - **CUMULUS-2452**
    - Added support for only migrating certain granules by specifying the
      `granuleSearchParams.granuleId` or `granuleSearchParams.collectionId`
      properties in the payload for the
      `<prefix>-postgres-migration-async-operation` Lambda
    - Added support for only running certain migrations for data-migration2 by
      specifying the `migrationsList` property in the payload for the
      `<prefix>-postgres-migration-async-operation` Lambda
  - **CUMULUS-2453**
    - Created `storeErrors` function which stores errors in system bucket.
    - Updated `executions` and `granulesAndFiles` data migrations to call `storeErrors` to store migration errors.
    - Added `system_bucket` variable to `data-migration2`.
  - **CUMULUS-2455**
    - Move granules API endpoint records move updates for migrated granule files
      if writing any of the granule files fails.
  - **CUMULUS-2468**
    - Added support for doing [DynamoDB parallel scanning](https://docs.aws.amazon.com/amazondynamodb/latest/developerguide/Scan.html#Scan.ParallelScan) for `executions` and `granules` migrations to improve performance. The behavior of the parallel scanning and writes can be controlled via the following properties on the event input to the `<prefix>-postgres-migration-async-operation` Lambda:
      - `granuleMigrationParams.parallelScanSegments`: How many segments to divide your granules DynamoDB table into for parallel scanning
      - `granuleMigrationParams.parallelScanLimit`: The maximum number of granule records to evaluate for each parallel scanning segment of the DynamoDB table
      - `granuleMigrationParams.writeConcurrency`: The maximum number of concurrent granule/file writes to perform to the PostgreSQL database across all DynamoDB segments
      - `executionMigrationParams.parallelScanSegments`: How many segments to divide your executions DynamoDB table into for parallel scanning
      - `executionMigrationParams.parallelScanLimit`: The maximum number of execution records to evaluate for each parallel scanning segment of the DynamoDB table
      - `executionMigrationParams.writeConcurrency`: The maximum number of concurrent execution writes to perform to the PostgreSQL database across all DynamoDB segments
  - **CUMULUS-2468** - Added `@cumulus/aws-client/DynamoDb.parallelScan` helper to perform [parallel scanning on DynamoDb tables](https://docs.aws.amazon.com/amazondynamodb/latest/developerguide/Scan.html#Scan.ParallelScan)
  - **CUMULUS-2507**
    - Updated granule record write logic to set granule status to `failed` in both Postgres and DynamoDB if any/all of its files fail to write to the database.

### Deprecated

- **CUMULUS-2185** - RDS Migration Epic
  - **CUMULUS-2455**
    - `@cumulus/ingest/moveGranuleFiles`

## [v8.1.0] 2021-04-29

### Added

- **CUMULUS-2348**
  - The `@cumulus/api` `/granules` and `/granules/{granuleId}` endpoints now take `getRecoveryStatus` parameter
  to include recoveryStatus in result granule(s)
  - The `@cumulus/api-client.granules.getGranule` function takes a `query` parameter which can be used to
  request additional granule information.
  - Published `@cumulus/api@7.2.1-alpha.0` for dashboard testing
- **CUMULUS-2469**
  - Added `tf-modules/cumulus_distribution` module to standup a skeleton
    distribution api

## [v8.0.0] 2021-04-08

### BREAKING CHANGES

- **CUMULUS-2428**
  - Changed `/granules/bulk` to use `queueUrl` property instead of a `queueName` property for setting the queue to use for scheduling bulk granule workflows

### Notable changes

- Bulk granule operations endpoint now supports setting a custom queue for scheduling workflows via the `queueUrl` property in the request body. If provided, this value should be the full URL for an SQS queue.

### Added

- **CUMULUS-2374**
  - Add cookbok entry for queueing PostToCmr step
  - Add example workflow to go with cookbook
- **CUMULUS-2421**
  - Added **experimental** `ecs_include_docker_cleanup_cronjob` boolean variable to the Cumulus module to enable cron job to clean up docker root storage blocks in ECS cluster template for non-`device-mapper` storage drivers. Default value is `false`. This fulfills a specific user support request. This feature is otherwise untested and will remain so until we can iterate with a better, more general-purpose solution. Use of this feature is **NOT** recommended unless you are certain you need it.

- **CUMULUS-1808**
  - Add additional error messaging in `deleteSnsTrigger` to give users more context about where to look to resolve ResourceNotFound error when disabling or deleting a rule.

### Fixed

- **CUMULUS-2281**
  - Changed discover-granules task to write discovered granules directly to
    logger, instead of via environment variable. This fixes a problem where a
    large number of found granules prevents this lambda from running as an
    activity with an E2BIG error.

## [v7.2.0] 2021-03-23

### Added

- **CUMULUS-2346**
  - Added orca API endpoint to `@cumulus/api` to get recovery status
  - Add `CopyToGlacier` step to [example IngestAndPublishGranuleWithOrca workflow](https://github.com/nasa/cumulus/blob/master/example/cumulus-tf/ingest_and_publish_granule_with_orca_workflow.tf)

### Changed

- **HYRAX-357**
  - Format of NGAP OPeNDAP URL changed and by default now is referring to concept id and optionally can include short name and version of collection.
  - `addShortnameAndVersionIdToConceptId` field has been added to the config inputs of the `hyrax-metadata-updates` task

## [v7.1.0] 2021-03-12

### Notable changes

- `sync-granule` task will now properly handle syncing 0 byte files to S3
- SQS/Kinesis rules now support scheduling workflows to a custom queue via the `rule.queueUrl` property. If provided, this value should be the full URL for an SQS queue.

### Added

- `tf-modules/cumulus` module now supports a `cmr_custom_host` variable that can
  be used to set to an arbitray  host for making CMR requests (e.g.
  `https://custom-cmr-host.com`).
- Added `buckets` variable to `tf-modules/archive`
- **CUMULUS-2345**
  - Deploy ORCA with Cumulus, see `example/cumulus-tf/orca.tf` and `example/cumulus-tf/terraform.tfvars.example`
  - Add `CopyToGlacier` step to [example IngestAndPublishGranule workflow](https://github.com/nasa/cumulus/blob/master/example/cumulus-tf/ingest_and_publish_granule_workflow.asl.json)
- **CUMULUS-2424**
  - Added `childWorkflowMeta` to `queue-pdrs` config. An object passed to this config value will be merged into a child workflow message's `meta` object. For an example of how this can be used, see `example/cumulus-tf/discover_and_queue_pdrs_with_child_workflow_meta_workflow.asl.json`.
- **CUMULUS-2427**
  - Added support for using a custom queue with SQS and Kinesis rules. Whatever queue URL is set on the `rule.queueUrl` property will be used to schedule workflows for that rule. This change allows SQS/Kinesis rules to use [any throttled queues defined for a deployment](https://nasa.github.io/cumulus/docs/data-cookbooks/throttling-queued-executions).

### Fixed

- **CUMULUS-2394**
  - Updated PDR and Granule writes to check the step function `workflow_start_time` against
      the `createdAt` field  for each record to ensure old records do not
      overwrite newer ones

### Changed

- `<prefix>-lambda-api-gateway` IAM role used by API Gateway Lambda now
  supports accessing all buckets defined in your `buckets` variable except
  "internal" buckets
- Updated the default scroll duration used in ESScrollSearch and part of the
  reconcilation report functions as a result of testing and seeing timeouts
  at its current value of 2min.
- **CUMULUS-2355**
  - Added logic to disable `/s3Credentials` endpoint based upon value for
    environment variable `DISABLE_S3_CREDENTIALS`. If set to "true", the
    endpoint will not dispense S3 credentials and instead return a message
    indicating that the endpoint has been disabled.
- **CUMULUS-2397**
  - Updated `/elasticsearch` endpoint's `reindex` function to prevent
    reindexing when source and destination indices are the same.
- **CUMULUS-2420**
  - Updated test function `waitForAsyncOperationStatus` to take a retryObject
    and use exponential backoff.  Increased the total test duration for both
    AsycOperation specs and the ReconciliationReports tests.
  - Updated the default scroll duration used in ESScrollSearch and part of the
    reconcilation report functions as a result of testing and seeing timeouts
    at its current value of 2min.
- **CUMULUS-2427**
  - Removed `queueUrl` from the parameters object for `@cumulus/message/Build.buildQueueMessageFromTemplate`
  - Removed `queueUrl` from the parameters object for `@cumulus/message/Build.buildCumulusMeta`

### Fixed

- Fixed issue in `@cumulus/ingest/S3ProviderClient.sync()` preventing 0 byte files from being synced to S3.

### Removed

- Removed variables from `tf-modules/archive`:
  - `private_buckets`
  - `protected_buckets`
  - `public_buckets`

## [v7.0.0] 2021-02-22

### BREAKING CHANGES

- **CUMULUS-2362** - Endpoints for the logs (/logs) will now throw an error unless Metrics is set up

### Added

- **CUMULUS-2345**
  - Deploy ORCA with Cumulus, see `example/cumulus-tf/orca.tf` and `example/cumulus-tf/terraform.tfvars.example`
  - Add `CopyToGlacier` step to [example IngestAndPublishGranule workflow](https://github.com/nasa/cumulus/blob/master/example/cumulus-tf/ingest_and_publish_granule_workflow.asl.json)
- **CUMULUS-2376**
  - Added `cmrRevisionId` as an optional parameter to `post-to-cmr` that will be used when publishing metadata to CMR.
- **CUMULUS-2412**
  - Adds function `getCollectionsByShortNameAndVersion` to @cumulus/cmrjs that performs a compound query to CMR to retrieve collection information on a list of collections. This replaces a series of calls to the CMR for each collection with a single call on the `/collections` endpoint and should improve performance when CMR return times are increased.

### Changed

- **CUMULUS-2362**
  - Logs endpoints only work with Metrics set up
- **CUMULUS-2376**
  - Updated `publishUMMGJSON2CMR` to take in an optional `revisionId` parameter.
  - Updated `publishUMMGJSON2CMR` to throw an error if optional `revisionId` does not match resulting revision ID.
  - Updated `publishECHO10XML2CMR` to take in an optional `revisionId` parameter.
  - Updated `publishECHO10XML2CMR` to throw an error if optional `revisionId` does not match resulting revision ID.
  - Updated `publish2CMR` to take in optional `cmrRevisionId`.
  - Updated `getWriteHeaders` to take in an optional CMR Revision ID.
  - Updated `ingestGranule` to take in an optional CMR Revision ID to pass to `getWriteHeaders`.
  - Updated `ingestUMMGranule` to take in an optional CMR Revision ID to pass to `getWriteHeaders`.
- **CUMULUS-2350**
  - Updates the examples on the `/s3credentialsREADME`, to include Python and
    JavaScript code demonstrating how to refrsh  the s3credential for
    programatic access.
- **CUMULUS-2383**
  - PostToCMR task will return CMRInternalError when a `500` status is returned from CMR

## [v6.0.0] 2021-02-16

### MIGRATION NOTES

- **CUMULUS-2255** - Cumulus has upgraded its supported version of Terraform
  from **0.12.12** to **0.13.6**. Please see the [instructions to upgrade your
  deployments](https://github.com/nasa/cumulus/blob/master/docs/upgrade-notes/upgrading-tf-version-0.13.6.md).

- **CUMULUS-2350**
  - If the  `/s3credentialsREADME`, does not appear to be working after
    deploymnt, [manual redeployment](https://docs.aws.amazon.com/apigateway/latest/developerguide/how-to-deploy-api-with-console.html)
    of the API-gateway stage may be necessary to finish the deployment.

### BREAKING CHANGES

- **CUMULUS-2255** - Cumulus has upgraded its supported version of Terraform from **0.12.12** to **0.13.6**.

### Added

- **CUMULUS-2291**
  - Add provider filter to Granule Inventory Report
- **CUMULUS-2300**
  - Added `childWorkflowMeta` to `queue-granules` config. Object passed to this
    value will be merged into a child workflow message's  `meta` object. For an
    example of how this can be used, see
    `example/cumulus-tf/discover_granules_workflow.asl.json`.
- **CUMULUS-2350**
  - Adds an unprotected endpoint, `/s3credentialsREADME`, to the
    s3-credentials-endpoint that displays  information on how to use the
    `/s3credentials` endpoint
- **CUMULUS-2368**
  - Add QueueWorkflow task
- **CUMULUS-2391**
  - Add reportToEms to collections.files file schema
- **CUMULUS-2395**
  - Add Core module parameter `ecs_custom_sg_ids` to Cumulus module to allow for
    custom security group mappings
- **CUMULUS-2402**
  - Officially expose `sftp()` for use in `@cumulus/sftp-client`

### Changed

- **CUMULUS-2323**
  - The sync granules task when used with the s3 provider now uses the
    `source_bucket` key in `granule.files` objects.  If incoming payloads using
    this task have a `source_bucket` value for a file using the s3 provider, the
    task will attempt to sync from the bucket defined in the file's
    `source_bucket` key instead of the `provider`.
    - Updated `S3ProviderClient.sync` to allow for an optional bucket parameter
      in support of the changed behavior.
  - Removed `addBucketToFile` and related code from sync-granules task

- **CUMULUS-2255**
  - Updated Terraform deployment code syntax for compatibility with version 0.13.6
- **CUMULUS-2321**
  - Updated API endpoint GET `/reconciliationReports/{name}` to return the
    pre-signe s3 URL in addition to report data

### Fixed

- Updated `hyrax-metadata-updates` task so the opendap url has Type 'USE SERVICE API'

- **CUMULUS-2310**
  - Use valid filename for reconciliation report
- **CUMULUS-2351**
  - Inventory report no longer includes the File/Granule relation object in the
    okCountByGranules key of a report.  The information is only included when a
    'Granule Not Found' report is run.

### Removed

- **CUMULUS-2364**
  - Remove the internal Cumulus logging lambda (log2elasticsearch)

## [v5.0.1] 2021-01-27

### Changed

- **CUMULUS-2344**
  - Elasticsearch API now allows you to reindex to an index that already exists
  - If using the Change Index operation and the new index doesn't exist, it will be created
  - Regarding instructions for CUMULUS-2020, you can now do a change index
    operation before a reindex operation. This will
    ensure that new data will end up in the new index while Elasticsearch is reindexing.

- **CUMULUS-2351**
  - Inventory report no longer includes the File/Granule relation object in the okCountByGranules key of a report. The information is only included when a 'Granule Not Found' report is run.

### Removed

- **CUMULUS-2367**
  - Removed `execution_cumulus_id` column from granules RDS schema and data type

## [v5.0.0] 2021-01-12

### BREAKING CHANGES

- **CUMULUS-2020**
  - Elasticsearch data mappings have been updated to improve search and the API
    has been update to reflect those changes. See Migration notes on how to
    update the Elasticsearch mappings.

### Migration notes

- **CUMULUS-2020**
  - Elasticsearch data mappings have been updated to improve search. For
    example, case insensitive searching will now work (e.g. 'MOD' and 'mod' will
    return the same granule results). To use the improved Elasticsearch queries,
    [reindex](https://nasa.github.io/cumulus-api/#reindex) to create a new index
    with the correct types. Then perform a [change
    index](https://nasa.github.io/cumulus-api/#change-index) operation to use
    the new index.
- **CUMULUS-2258**
  - Because the `egress_lambda_log_group` and
    `egress_lambda_log_subscription_filter` resource were removed from the
    `cumulus` module, new definitions for these resources must be added to
    `cumulus-tf/main.tf`. For reference on how to define these resources, see
    [`example/cumulus-tf/thin_egress_app.tf`](https://github.com/nasa/cumulus/blob/master/example/cumulus-tf/thin_egress_app.tf).
  - The `tea_stack_name` variable being passed into the `cumulus` module should be removed
- **CUMULUS-2344**
  - Regarding instructions for CUMULUS-2020, you can now do a change index operation before a reindex operation. This will
    ensure that new data will end up in the new index while Elasticsearch is reindexing.

### BREAKING CHANGES

- **CUMULUS-2020**
  - Elasticsearch data mappings have been updated to improve search and the API has been updated to reflect those changes. See Migration notes on how to update the Elasticsearch mappings.

### Added

- **CUMULUS-2318**
  - Added`async_operation_image` as `cumulus` module variable to allow for override of the async_operation container image.  Users can optionally specify a non-default docker image for use with Core async operations.
- **CUMULUS-2219**
  - Added `lzards-backup` Core task to facilitate making LZARDS backup requests in Cumulus ingest workflows
- **CUMULUS-2092**
  - Add documentation for Granule Not Found Reports
- **HYRAX-320**
  - `@cumulus/hyrax-metadata-updates`Add component URI encoding for entry title id and granule ur to allow for values with special characters in them. For example, EntryTitleId 'Sentinel-6A MF/Jason-CS L2 Advanced Microwave Radiometer (AMR-C) NRT Geophysical Parameters' Now, URLs generated from such values will be encoded correctly and parsable by HyraxInTheCloud
- **CUMULUS-1370**
  - Add documentation for Getting Started section including FAQs
- **CUMULUS-2092**
  - Add documentation for Granule Not Found Reports
- **CUMULUS-2219**
  - Added `lzards-backup` Core task to facilitate making LZARDS backup requests in Cumulus ingest workflows
- **CUMULUS-2280**
  - In local api, retry to create tables if they fail to ensure localstack has had time to start fully.
- **CUMULUS-2290**
  - Add `queryFields` to granule schema, and this allows workflow tasks to add queryable data to granule record. For reference on how to add data to `queryFields` field, see [`example/cumulus-tf/kinesis_trigger_test_workflow.tf`](https://github.com/nasa/cumulus/blob/master/example/cumulus-tf/kinesis_trigger_test_workflow.tf).
- **CUMULUS-2318**
  - Added`async_operation_image` as `cumulus` module variable to allow for override of the async_operation container image.  Users can optionally specify a non-default docker image for use with Core async operations.

### Changed

- **CUMULUS-2020**
  - Updated Elasticsearch mappings to support case-insensitive search
- **CUMULUS-2124**
  - cumulus-rds-tf terraform module now takes engine_version as an input variable.
- **CUMULUS-2279**
  - Changed the formatting of granule CMR links: instead of a link to the `/search/granules.json` endpoint, now it is a direct link to `/search/concepts/conceptid.format`
- **CUMULUS-2296**
  - Improved PDR spec compliance of `parse-pdr` by updating `@cumulus/pvl` to parse fields in a manner more consistent with the PDR ICD, with respect to numbers and dates. Anything not matching the ICD expectations, or incompatible with Javascript parsing, will be parsed as a string instead.
- **CUMULUS-2344**
  - Elasticsearch API now allows you to reindex to an index that already exists
  - If using the Change Index operation and the new index doesn't exist, it will be created

### Removed

- **CUMULUS-2258**
  - Removed `tea_stack_name` variable from `tf-modules/distribution/variables.tf` and `tf-modules/cumulus/variables.tf`
  - Removed `egress_lambda_log_group` and `egress_lambda_log_subscription_filter` resources from `tf-modules/distribution/main.tf`

## [v4.0.0] 2020-11-20

### Migration notes

- Update the name of your `cumulus_message_adapter_lambda_layer_arn` variable for the `cumulus` module to `cumulus_message_adapter_lambda_layer_version_arn`. The value of the variable should remain the same (a layer version ARN of a Lambda layer for the [`cumulus-message-adapter`](https://github.com/nasa/cumulus-message-adapter/).
- **CUMULUS-2138** - Update all workflows using the `MoveGranules` step to add `UpdateGranulesCmrMetadataFileLinksStep`that runs after it. See the example [`IngestAndPublishWorkflow`](https://github.com/nasa/cumulus/blob/master/example/cumulus-tf/ingest_and_publish_granule_workflow.asl.json) for reference.
- **CUMULUS-2251**
  - Because it has been removed from the `cumulus` module, a new resource definition for `egress_api_gateway_log_subscription_filter` must be added to `cumulus-tf/main.tf`. For reference on how to define this resource, see [`example/cumulus-tf/main.tf`](https://github.com/nasa/cumulus/blob/master/example/cumulus-tf/main.tf).

### Added

- **CUMULUS-2248**
  - Updates Integration Tests README to point to new fake provider template.
- **CUMULUS-2239**
  - Add resource declaration to create a VPC endpoint in tea-map-cache module if `deploy_to_ngap` is false.
- **CUMULUS-2063**
  - Adds a new, optional query parameter to the `/collections[&getMMT=true]` and `/collections/active[&getMMT=true]` endpoints. When a user provides a value of `true` for `getMMT` in the query parameters, the endpoint will search CMR and update each collection's results with new key `MMTLink` containing a link to the MMT (Metadata Management Tool) if a CMR collection id is found.
- **CUMULUS-2170**
  - Adds ability to filter granule inventory reports
- **CUMULUS-2211**
  - Adds `granules/bulkReingest` endpoint to `@cumulus/api`
- **CUMULUS-2251**
  - Adds `log_api_gateway_to_cloudwatch` variable to `example/cumulus-tf/variables.tf`.
  - Adds `log_api_gateway_to_cloudwatch` variable to `thin_egress_app` module definition.

### Changed

- **CUMULUS-2216**
  - `/collection` and `/collection/active` endpoints now return collections without granule aggregate statistics by default. The original behavior is preserved and can be found by including a query param of `includeStats=true` on the request to the endpoint.
  - The `es/collections` Collection class takes a new parameter includeStats. It no longer appends granule aggregate statistics to the returned results by default. One must set the new parameter to any non-false value.
- **CUMULUS-2201**
  - Update `dbIndexer` lambda to process requests in serial
  - Fixes ingestPdrWithNodeNameSpec parsePdr provider error
- **CUMULUS-2251**
  - Moves Egress Api Gateway Log Group Filter from `tf-modules/distribution/main.tf` to `example/cumulus-tf/main.tf`

### Fixed

- **CUMULUS-2251**
  - This fixes a deployment error caused by depending on the `thin_egress_app` module output for a resource count.

### Removed

- **CUMULUS-2251**
  - Removes `tea_api_egress_log_group` variable from `tf-modules/distribution/variables.tf` and `tf-modules/cumulus/variables.tf`.

### BREAKING CHANGES

- **CUMULUS-2138** - CMR metadata update behavior has been removed from the `move-granules` task into a
new `update-granules-cmr-metadata-file-links` task.
- **CUMULUS-2216**
  - `/collection` and `/collection/active` endpoints now return collections without granule aggregate statistics by default. The original behavior is preserved and can be found by including a query param of `includeStats=true` on the request to the endpoint.  This is likely to affect the dashboard only but included here for the change of behavior.
- **[1956](https://github.com/nasa/cumulus/issues/1956)**
  - Update the name of the `cumulus_message_adapter_lambda_layer_arn` output from the `cumulus-message-adapter` module to `cumulus_message_adapter_lambda_layer_version_arn`. The output value has changed from being the ARN of the Lambda layer **without a version** to the ARN of the Lambda layer **with a version**.
  - Update the variable name in the `cumulus` and `ingest` modules from `cumulus_message_adapter_lambda_layer_arn` to `cumulus_message_adapter_lambda_layer_version_arn`

## [v3.0.1] 2020-10-21

- **CUMULUS-2203**
  - Update Core tasks to use
    [cumulus-message-adapter-js](https://github.com/nasa/cumulus-message-adapter-js)
    v2.0.0 to resolve memory leak/lambda ENOMEM constant failure issue.   This
    issue caused lambdas to slowly use all memory in the run environment and
    prevented AWS from halting/restarting warmed instances when task code was
    throwing consistent errors under load.

- **CUMULUS-2232**
  - Updated versions for `ajv`, `lodash`, `googleapis`, `archiver`, and
    `@cumulus/aws-client` to remediate vulnerabilities found in SNYK scan.

### Fixed

- **CUMULUS-2233**
  - Fixes /s3credentials bug where the expiration time on the cookie was set to a time that is always expired, so authentication was never being recognized as complete by the API. Consequently, the user would end up in a redirect loop and requests to /s3credentials would never complete successfully. The bug was caused by the fact that the code setting the expiration time for the cookie was expecting a time value in milliseconds, but was receiving the expirationTime from the EarthdataLoginClient in seconds. This bug has been fixed by converting seconds into milliseconds. Unit tests were added to test that the expiration time has been converted to milliseconds and checking that the cookie's expiration time is greater than the current time.

## [v3.0.0] 2020-10-7

### MIGRATION STEPS

- **CUMULUS-2099**
  - All references to `meta.queues` in workflow configuration must be replaced with references to queue URLs from Terraform resources. See the updated [data cookbooks](https://nasa.github.io/cumulus/docs/data-cookbooks/about-cookbooks) or example [Discover Granules workflow configuration](https://github.com/nasa/cumulus/blob/master/example/cumulus-tf/discover_granules_workflow.asl.json).
  - The steps for configuring queued execution throttling have changed. See the [updated documentation](https://nasa.github.io/cumulus/docs/data-cookbooks/throttling-queued-executions).
  - In addition to the configuration for execution throttling, the internal mechanism for tracking executions by queue has changed. As a result, you should **disable any rules or workflows scheduling executions via a throttled queue** before upgrading. Otherwise, you may be at risk of having **twice as many executions** as are configured for the queue while the updated tracking is deployed. You can re-enable these rules/workflows once the upgrade is complete.

- **CUMULUS-2111**
  - **Before you re-deploy your `cumulus-tf` module**, note that the [`thin-egress-app`][thin-egress-app] is no longer deployed by default as part of the `cumulus` module, so you must add the TEA module to your deployment and manually modify your Terraform state **to avoid losing your API gateway and impacting any Cloudfront endpoints pointing to those gateways**. If you don't care about losing your API gateway and impacting Cloudfront endpoints, you can ignore the instructions for manually modifying state.

    1. Add the [`thin-egress-app`][thin-egress-app] module to your `cumulus-tf` deployment as shown in the [Cumulus example deployment](https://github.com/nasa/cumulus/tree/master/example/cumulus-tf/main.tf).

         - Note that the values for `tea_stack_name` variable to the `cumulus` module and the `stack_name` variable to the `thin_egress_app` module **must match**
         - Also, if you are specifying the `stage_name` variable to the `thin_egress_app` module, **the value of the `tea_api_gateway_stage` variable to the `cumulus` module must match it**

    2. **If you want to preserve your existing `thin-egress-app` API gateway and avoid having to update your Cloudfront endpoint for distribution, then you must follow these instructions**: <https://nasa.github.io/cumulus/docs/upgrade-notes/migrate_tea_standalone>. Otherwise, you can re-deploy as usual.

  - If you provide your own custom bucket map to TEA as a standalone module, **you must ensure that your custom bucket map includes mappings for the `protected` and `public` buckets specified in your `cumulus-tf/terraform.tfvars`, otherwise Cumulus may not be able to determine the correct distribution URL for ingested files and you may encounter errors**

- **CUMULUS-2197**
  - EMS resources are now optional, and `ems_deploy` is set to `false` by default, which will delete your EMS resources.
  - If you would like to keep any deployed EMS resources, add the `ems_deploy` variable set to `true` in your `cumulus-tf/terraform.tfvars`

### BREAKING CHANGES

- **CUMULUS-2200**
  - Changes return from 303 redirect to 200 success for `Granule Inventory`'s
    `/reconciliationReport` returns.  The user (dashboard) must read the value
    of `url` from the return to get the s3SignedURL and then download the report.
- **CUMULUS-2099**
  - `meta.queues` has been removed from Cumulus core workflow messages.
  - `@cumulus/sf-sqs-report` workflow task no longer reads the reporting queue URL from `input.meta.queues.reporting` on the incoming event. Instead, it requires that the queue URL be set as the `reporting_queue_url` environment variable on the deployed Lambda.
- **CUMULUS-2111**
  - The deployment of the `thin-egress-app` module has be removed from `tf-modules/distribution`, which is a part of the `tf-modules/cumulus` module. Thus, the `thin-egress-app` module is no longer deployed for you by default. See the migration steps for details about how to add deployment for the `thin-egress-app`.
- **CUMULUS-2141**
  - The `parse-pdr` task has been updated to respect the `NODE_NAME` property in
    a PDR's `FILE_GROUP`. If a `NODE_NAME` is present, the task will query the
    Cumulus API for a provider with that host. If a provider is found, the
    output granule from the task will contain a `provider` property containing
    that provider. If `NODE_NAME` is set but a provider with that host cannot be
    found in the API, or if multiple providers are found with that same host,
    the task will fail.
  - The `queue-granules` task has been updated to expect an optional
    `granule.provider` property on each granule. If present, the granule will be
    enqueued using that provider. If not present, the task's `config.provider`
    will be used instead.
- **CUMULUS-2197**
  - EMS resources are now optional and will not be deployed by default. See migration steps for information
    about how to deploy EMS resources.

#### CODE CHANGES

- The `@cumulus/api-client.providers.getProviders` function now takes a
  `queryStringParameters` parameter which can be used to filter the providers
  which are returned
- The `@cumulus/aws-client/S3.getS3ObjectReadStreamAsync` function has been
  removed. It read the entire S3 object into memory before returning a read
  stream, which could cause Lambdas to run out of memory. Use
  `@cumulus/aws-client/S3.getObjectReadStream` instead.
- The `@cumulus/ingest/util.lookupMimeType` function now returns `undefined`
  rather than `null` if the mime type could not be found.
- The `@cumulus/ingest/lock.removeLock` function now returns `undefined`
- The `@cumulus/ingest/granule.generateMoveFileParams` function now returns
  `source: undefined` and `target :undefined` on the response object if either could not be
  determined. Previously, `null` had been returned.
- The `@cumulus/ingest/recursion.recursion` function must now be imported using
  `const { recursion } = require('@cumulus/ingest/recursion');`
- The `@cumulus/ingest/granule.getRenamedS3File` function has been renamed to
  `listVersionedObjects`
- `@cumulus/common.http` has been removed
- `@cumulus/common/http.download` has been removed

### Added

- **CUMULUS-1855**
  - Fixed SyncGranule task to return an empty granules list when given an empty
    (or absent) granules list on input, rather than throwing an exception
- **CUMULUS-1955**
  - Added `@cumulus/aws-client/S3.getObject` to get an AWS S3 object
  - Added `@cumulus/aws-client/S3.waitForObject` to get an AWS S3 object,
    retrying, if necessary
- **CUMULUS-1961**
  - Adds `startTimestamp` and `endTimestamp` parameters to endpoint
    `reconcilationReports`.  Setting these values will filter the returned
    report to cumulus data that falls within the timestamps. It also causes the
    report to be one directional, meaning cumulus is only reconciled with CMR,
    but not the other direction. The Granules will be filtered by their
    `updatedAt` values. Collections are filtered by the updatedAt time of their
    granules, i.e. Collections with granules that are updatedAt a time between
    the time parameters will be returned in the reconciliation reports.
  - Adds `startTimestamp` and `endTimestamp` parameters to create-reconciliation-reports
    lambda function. If either of these params is passed in with a value that can be
    converted to a date object, the inter-platform comparison between Cumulus and CMR will
    be one way.  That is, collections, granules, and files will be filtered by time for
    those found in Cumulus and only those compared to the CMR holdings. For the moment
    there is not enough information to change the internal consistency check, and S3 vs
    Cumulus comparisons are unchanged by the timestamps.
- **CUMULUS-1962**
  - Adds `location` as parameter to `/reconciliationReports` endpoint. Options are `S3`
    resulting in a S3 vs. Cumulus database search or `CMR` resulting in CMR vs. Cumulus database search.
- **CUMULUS-1963**
  - Adds `granuleId` as input parameter to `/reconcilationReports`
    endpoint. Limits inputs parameters to either `collectionId` or `granuleId`
    and will fail to create the report if both are provided.  Adding granuleId
    will find collections in Cumulus by granuleId and compare those one way
    with those in CMR.
  - `/reconciliationReports` now validates any input json before starting the
    async operation and the lambda handler no longer validates input
    parameters.
- **CUMULUS-1964**
  - Reports can now be filtered on provider
- **CUMULUS-1965**
  - Adds `collectionId` parameter to the `/reconcilationReports`
    endpoint. Setting this value will limit the scope of the reconcilation
    report to only the input collectionId when comparing Cumulus and
    CMR. `collectionId` is provided an array of strings e.g. `[shortname___version, shortname2___version2]`
- **CUMULUS-2107**
  - Added a new task, `update-cmr-access-constraints`, that will set access constraints in CMR Metadata.
    Currently supports UMMG-JSON and Echo10XML, where it will configure `AccessConstraints` and
    `RestrictionFlag/RestrictionComment`, respectively.
  - Added an operator doc on how to configure and run the access constraint update workflow, which will update the metadata using the new task, and then publish the updated metadata to CMR.
  - Added an operator doc on bulk operations.
- **CUMULUS-2111**
  - Added variables to `cumulus` module:
    - `tea_api_egress_log_group`
    - `tea_external_api_endpoint`
    - `tea_internal_api_endpoint`
    - `tea_rest_api_id`
    - `tea_rest_api_root_resource_id`
    - `tea_stack_name`
  - Added variables to `distribution` module:
    - `tea_api_egress_log_group`
    - `tea_external_api_endpoint`
    - `tea_internal_api_endpoint`
    - `tea_rest_api_id`
    - `tea_rest_api_root_resource_id`
    - `tea_stack_name`
- **CUMULUS-2112**
  - Added `@cumulus/api/lambdas/internal-reconciliation-report`, so create-reconciliation-report
    lambda can create `Internal` reconciliation report
- **CUMULUS-2116**
  - Added `@cumulus/api/models/granule.unpublishAndDeleteGranule` which
  unpublishes a granule from CMR and deletes it from Cumulus, but does not
  update the record to `published: false` before deletion
- **CUMULUS-2113**
  - Added Granule not found report to reports endpoint
  - Update reports to return breakdown by Granule of files both in DynamoDB and S3
- **CUMULUS-2123**
  - Added `cumulus-rds-tf` DB cluster module to `tf-modules` that adds a
    severless RDS Aurora/ PostgreSQL  database cluster to meet the PostgreSQL
    requirements for future releases.
  - Updated the default Cumulus module to take the following new required variables:
    - rds_user_access_secret_arn:
      AWS Secrets Manager secret ARN containing a JSON string of DB credentials
      (containing at least host, password, port as keys)
    - rds_security_group:
      RDS Security Group that provides connection access to the RDS cluster
  - Updated API lambdas and default ECS cluster to add them to the
    `rds_security_group` for database access
- **CUMULUS-2126**
  - The collections endpoint now writes to the RDS database
- **CUMULUS-2127**
  - Added migration to create collections relation for RDS database
- **CUMULUS-2129**
  - Added `data-migration1` Terraform module and Lambda to migrate data from Dynamo to RDS
    - Added support to Lambda for migrating collections data from Dynamo to RDS
- **CUMULUS-2155**
  - Added `rds_connection_heartbeat` to `cumulus` and `data-migration` tf
    modules.  If set to true, this diagnostic variable instructs Core's database
    code to fire off a connection 'heartbeat' query and log the timing/results
    for diagnostic purposes, and retry certain connection timeouts once.
    This option is disabled by default
- **CUMULUS-2156**
  - Support array inputs parameters for `Internal` reconciliation report
- **CUMULUS-2157**
  - Added support to `data-migration1` Lambda for migrating providers data from Dynamo to RDS
    - The migration process for providers will convert any credentials that are stored unencrypted or encrypted with an S3 keypair provider to be encrypted with a KMS key instead
- **CUMULUS-2161**
  - Rules now support an `executionNamePrefix` property. If set, any executions
    triggered as a result of that rule will use that prefix in the name of the
    execution.
  - The `QueueGranules` task now supports an `executionNamePrefix` property. Any
    executions queued by that task will use that prefix in the name of the
    execution. See the
    [example workflow](./example/cumulus-tf/discover_granules_with_execution_name_prefix_workflow.asl.json)
    for usage.
  - The `QueuePdrs` task now supports an `executionNamePrefix` config property.
    Any executions queued by that task will use that prefix in the name of the
    execution. See the
    [example workflow](./example/cumulus-tf/discover_and_queue_pdrs_with_execution_name_prefix_workflow.asl.json)
    for usage.
- **CUMULUS-2162**
  - Adds new report type to `/reconciliationReport` endpoint.  The new report
    is `Granule Inventory`. This report is a CSV file of all the granules in
    the Cumulus DB. This report will eventually replace the existing
    `granules-csv` endpoint which has been deprecated.
- **CUMULUS-2197**
  - Added `ems_deploy` variable to the `cumulus` module. This is set to false by default, except
    for our example deployment, where it is needed for integration tests.

### Changed

- Upgraded version of [TEA](https://github.com/asfadmin/thin-egress-app/) deployed with Cumulus to build 88.
- **CUMULUS-2107**
  - Updated the `applyWorkflow` functionality on the granules endpoint to take a `meta` property to pass into the workflow message.
  - Updated the `BULK_GRANULE` functionality on the granules endpoint to support the above `applyWorkflow` change.
- **CUMULUS-2111**
  - Changed `distribution_api_gateway_stage` variable for `cumulus` module to `tea_api_gateway_stage`
  - Changed `api_gateway_stage` variable for `distribution` module to `tea_api_gateway_stage`
- **CUMULUS-2224**
  - Updated `/reconciliationReport`'s file reconciliation to include `"EXTENDED METADATA"` as a valid CMR relatedUrls Type.

### Fixed

- **CUMULUS-2168**
  - Fixed issue where large number of documents (generally logs) in the
    `cumulus` elasticsearch index results in the collection granule stats
    queries failing for the collections list api endpoint
- **CUMULUS-1955**
  - Due to AWS's eventual consistency model, it was possible for PostToCMR to
    publish an earlier version of a CMR metadata file, rather than the latest
    version created in a workflow.  This fix guarantees that the latest version
    is published, as expected.
- **CUMULUS-1961**
  - Fixed `activeCollections` query only returning 10 results
- **CUMULUS-2201**
  - Fix Reconciliation Report integration test failures by waiting for collections appear
    in es list and ingesting a fake granule xml file to CMR
- **CUMULUS-2015**
  - Reduced concurrency of `QueueGranules` task. That task now has a
    `config.concurrency` option that defaults to `3`.
- **CUMULUS-2116**
  - Fixed a race condition with bulk granule delete causing deleted granules to still appear in Elasticsearch. Granules removed via bulk delete should now be removed from Elasticsearch.
- **CUMULUS-2163**
  - Remove the `public-read` ACL from the `move-granules` task
- **CUMULUS-2164**
  - Fix issue where `cumulus` index is recreated and attached to an alias if it has been previously deleted
- **CUMULUS-2195**
  - Fixed issue with redirect from `/token` not working when using a Cloudfront endpoint to access the Cumulus API with Launchpad authentication enabled. The redirect should now work properly whether you are using a plain API gateway URL or a Cloudfront endpoint pointing at an API gateway URL.
- **CUMULUS-2200**
  - Fixed issue where __in and __not queries were stripping spaces from values

### Deprecated

- **CUMULUS-1955**
  - `@cumulus/aws-client/S3.getS3Object()`
  - `@cumulus/message/Queue.getQueueNameByUrl()`
  - `@cumulus/message/Queue.getQueueName()`
- **CUMULUS-2162**
  - `@cumulus/api/endpoints/granules-csv/list()`

### Removed

- **CUMULUS-2111**
  - Removed `distribution_url` and `distribution_redirect_uri` outputs from the `cumulus` module
  - Removed variables from the `cumulus` module:
    - `distribution_url`
    - `log_api_gateway_to_cloudwatch`
    - `thin_egress_cookie_domain`
    - `thin_egress_domain_cert_arn`
    - `thin_egress_download_role_in_region_arn`
    - `thin_egress_jwt_algo`
    - `thin_egress_jwt_secret_name`
    - `thin_egress_lambda_code_dependency_archive_key`
    - `thin_egress_stack_name`
  - Removed outputs from the `distribution` module:
    - `distribution_url`
    - `internal_tea_api`
    - `rest_api_id`
    - `thin_egress_app_redirect_uri`
  - Removed variables from the `distribution` module:
    - `bucket_map_key`
    - `distribution_url`
    - `log_api_gateway_to_cloudwatch`
    - `thin_egress_cookie_domain`
    - `thin_egress_domain_cert_arn`
    - `thin_egress_download_role_in_region_arn`
    - `thin_egress_jwt_algo`
    - `thin_egress_jwt_secret_name`
    - `thin_egress_lambda_code_dependency_archive_key`
- **CUMULUS-2157**
  - Removed `providerSecretsMigration` and `verifyProviderSecretsMigration` lambdas
- Removed deprecated `@cumulus/sf-sns-report` task
- Removed code:
  - `@cumulus/aws-client/S3.calculateS3ObjectChecksum`
  - `@cumulus/aws-client/S3.getS3ObjectReadStream`
  - `@cumulus/cmrjs.getFullMetadata`
  - `@cumulus/cmrjs.getMetadata`
  - `@cumulus/common/util.isNil`
  - `@cumulus/common/util.isNull`
  - `@cumulus/common/util.isUndefined`
  - `@cumulus/common/util.lookupMimeType`
  - `@cumulus/common/util.mkdtempSync`
  - `@cumulus/common/util.negate`
  - `@cumulus/common/util.noop`
  - `@cumulus/common/util.omit`
  - `@cumulus/common/util.renameProperty`
  - `@cumulus/common/util.sleep`
  - `@cumulus/common/util.thread`
  - `@cumulus/ingest/granule.copyGranuleFile`
  - `@cumulus/ingest/granule.moveGranuleFile`
  - `@cumulus/integration-tests/api/rules.deleteRule`
  - `@cumulus/integration-tests/api/rules.getRule`
  - `@cumulus/integration-tests/api/rules.listRules`
  - `@cumulus/integration-tests/api/rules.postRule`
  - `@cumulus/integration-tests/api/rules.rerunRule`
  - `@cumulus/integration-tests/api/rules.updateRule`
  - `@cumulus/integration-tests/sfnStep.parseStepMessage`
  - `@cumulus/message/Queue.getQueueName`
  - `@cumulus/message/Queue.getQueueNameByUrl`

## v2.0.2+ Backport releases

Release v2.0.1 was the last release on the 2.0.x release series.

Changes after this version on the 2.0.x release series are limited
security/requested feature patches and will not be ported forward to future
releases unless there is a corresponding CHANGELOG entry.

For up-to-date CHANGELOG for the maintenance release branch see
[CHANGELOG.md](https://github.com/nasa/cumulus/blob/release-2.0.x/CHANGELOG.md)
from the 2.0.x branch.

For the most recent release information for the maintenance branch please see
the [release page](https://github.com/nasa/cumulus/releases)

## [v2.0.7] 2020-10-1 - [BACKPORT]

### Fixed

- CVE-2020-7720
  - Updated common `node-forge` dependency to 0.10.0 to address CVE finding

### [v2.0.6] 2020-09-25 - [BACKPORT]

### Fixed

- **CUMULUS-2168**
  - Fixed issue where large number of documents (generally logs) in the
    `cumulus` elasticsearch index results in the collection granule stats
    queries failing for the collections list api endpoint

### [v2.0.5] 2020-09-15 - [BACKPORT]

#### Added

- Added `thin_egress_stack_name` variable to `cumulus` and `distribution` Terraform modules to allow overriding the default Cloudformation stack name used for the `thin-egress-app`. **Please note that if you change/set this value for an existing deployment, it will destroy and re-create your API gateway for the `thin-egress-app`.**

#### Fixed

- Fix collection list queries. Removed fixes to collection stats, which break queries for a large number of granules.

### [v2.0.4] 2020-09-08 - [BACKPORT]

#### Changed

- Upgraded version of [TEA](https://github.com/asfadmin/thin-egress-app/) deployed with Cumulus to build 88.

### [v2.0.3] 2020-09-02 - [BACKPORT]

#### Fixed

- **CUMULUS-1961**
  - Fixed `activeCollections` query only returning 10 results

- **CUMULUS-2039**
  - Fix issue causing SyncGranules task to run out of memory on large granules

#### CODE CHANGES

- The `@cumulus/aws-client/S3.getS3ObjectReadStreamAsync` function has been
  removed. It read the entire S3 object into memory before returning a read
  stream, which could cause Lambdas to run out of memory. Use
  `@cumulus/aws-client/S3.getObjectReadStream` instead.

### [v2.0.2] 2020-08-17 - [BACKPORT]

#### CODE CHANGES

- The `@cumulus/ingest/util.lookupMimeType` function now returns `undefined`
  rather than `null` if the mime type could not be found.
- The `@cumulus/ingest/lock.removeLock` function now returns `undefined`

#### Added

- **CUMULUS-2116**
  - Added `@cumulus/api/models/granule.unpublishAndDeleteGranule` which
  unpublishes a granule from CMR and deletes it from Cumulus, but does not
  update the record to `published: false` before deletion

### Fixed

- **CUMULUS-2116**
  - Fixed a race condition with bulk granule delete causing deleted granules to still appear in Elasticsearch. Granules removed via bulk delete should now be removed from Elasticsearch.

## [v2.0.1] 2020-07-28

### Added

- **CUMULUS-1886**
  - Added `multiple sort keys` support to `@cumulus/api`
- **CUMULUS-2099**
  - `@cumulus/message/Queue.getQueueUrl` to get the queue URL specified in a Cumulus workflow message, if any.

### Fixed

- **[PR 1790](https://github.com/nasa/cumulus/pull/1790)**
  - Fixed bug with request headers in `@cumulus/launchpad-auth` causing Launchpad token requests to fail

## [v2.0.0] 2020-07-23

### BREAKING CHANGES

- Changes to the `@cumulus/api-client` package
  - The `CumulusApiClientError` class must now be imported using
    `const { CumulusApiClientError } = require('@cumulus/api-client/CumulusApiClientError')`
- The `@cumulus/sftp-client/SftpClient` class must now be imported using
  `const { SftpClient } = require('@cumulus/sftp-client');`
- Instances of `@cumulus/ingest/SftpProviderClient` no longer implicitly connect
  when `download`, `list`, or `sync` are called. You must call `connect` on the
  provider client before issuing one of those calls. Failure to do so will
  result in a "Client not connected" exception being thrown.
- Instances of `@cumulus/ingest/SftpProviderClient` no longer implicitly
  disconnect from the SFTP server when `list` is called.
- Instances of `@cumulus/sftp-client/SftpClient` must now be expclicitly closed
  by calling `.end()`
- Instances of `@cumulus/sftp-client/SftpClient` no longer implicitly connect to
  the server when `download`, `unlink`, `syncToS3`, `syncFromS3`, and `list` are
  called. You must explicitly call `connect` before calling one of those
  methods.
- Changes to the `@cumulus/common` package
  - `cloudwatch-event.getSfEventMessageObject()` now returns `undefined` if the
    message could not be found or could not be parsed. It previously returned
    `null`.
  - `S3KeyPairProvider.decrypt()` now throws an exception if the bucket
    containing the key cannot be determined.
  - `S3KeyPairProvider.decrypt()` now throws an exception if the stack cannot be
    determined.
  - `S3KeyPairProvider.encrypt()` now throws an exception if the bucket
    containing the key cannot be determined.
  - `S3KeyPairProvider.encrypt()` now throws an exception if the stack cannot be
    determined.
  - `sns-event.getSnsEventMessageObject()` now returns `undefined` if it could
    not be parsed. It previously returned `null`.
  - The `aws` module has been removed.
  - The `BucketsConfig.buckets` property is now read-only and private
  - The `test-utils.validateConfig()` function now resolves to `undefined`
    rather than `true`.
  - The `test-utils.validateInput()` function now resolves to `undefined` rather
    than `true`.
  - The `test-utils.validateOutput()` function now resolves to `undefined`
    rather than `true`.
  - The static `S3KeyPairProvider.retrieveKey()` function has been removed.
- Changes to the `@cumulus/cmrjs` package
  - `@cumulus/cmrjs.constructOnlineAccessUrl()` and
    `@cumulus/cmrjs/cmr-utils.constructOnlineAccessUrl()` previously took a
    `buckets` parameter, which was an instance of
    `@cumulus/common/BucketsConfig`. They now take a `bucketTypes` parameter,
    which is a simple object mapping bucket names to bucket types. Example:
    `{ 'private-1': 'private', 'public-1': 'public' }`
  - `@cumulus/cmrjs.reconcileCMRMetadata()` and
    `@cumulus/cmrjs/cmr-utils.reconcileCMRMetadata()` now take a **required**
    `bucketTypes` parameter, which is a simple object mapping bucket names to
    bucket types. Example: `{ 'private-1': 'private', 'public-1': 'public' }`
  - `@cumulus/cmrjs.updateCMRMetadata()` and
    `@cumulus/cmrjs/cmr-utils.updateCMRMetadata()` previously took an optional
    `inBuckets` parameter, which was an instance of
    `@cumulus/common/BucketsConfig`. They now take a **required** `bucketTypes`
    parameter, which is a simple object mapping bucket names to bucket types.
    Example: `{ 'private-1': 'private', 'public-1': 'public' }`
- The minimum supported version of all published Cumulus packages is now Node
  12.18.0
  - Tasks using the `cumuluss/cumulus-ecs-task` Docker image must be updated to
    `cumuluss/cumulus-ecs-task:1.7.0`. This can be done by updating the `image`
    property of any tasks defined using the `cumulus_ecs_service` Terraform
    module.
- Changes to `@cumulus/aws-client/S3`
  - The signature of the `getObjectSize` function has changed. It now takes a
    params object with three properties:
    - **s3**: an instance of an AWS.S3 object
    - **bucket**
    - **key**
  - The `getObjectSize` function will no longer retry if the object does not
    exist
- **CUMULUS-1861**
  - `@cumulus/message/Collections.getCollectionIdFromMessage` now throws a
    `CumulusMessageError` if `collectionName` and `collectionVersion` are missing
    from `meta.collection`.   Previously this method would return
    `'undefined___undefined'` instead
  - `@cumulus/integration-tests/addCollections` now returns an array of collections that
    were added rather than the count of added collections
- **CUMULUS-1930**
  - The `@cumulus/common/util.uuid()` function has been removed
- **CUMULUS-1955**
  - `@cumulus/aws-client/S3.multipartCopyObject` now returns an object with the
    AWS `etag` of the destination object
  - `@cumulus/ingest/S3ProviderClient.list` now sets a file object's `path`
    property to `undefined` instead of `null` when the file is at the top level
    of its bucket
  - The `sync` methods of the following classes in the `@cumulus/ingest` package
    now return an object with the AWS `s3uri` and `etag` of the destination file
    (they previously returned only a string representing the S3 URI)
    - `FtpProviderClient`
    - `HttpProviderClient`
    - `S3ProviderClient`
    - `SftpProviderClient`
- **CUMULUS-1958**
  - The following methods exported from `@cumulus/cmr-js/cmr-utils` were made
    async, and added distributionBucketMap as a parameter:
    - constructOnlineAccessUrl
    - generateFileUrl
    - reconcileCMRMetadata
    - updateCMRMetadata
- **CUMULUS-1969**
  - The `DiscoverPdrs` task now expects `provider_path` to be provided at
    `event.config.provider_path`, not `event.config.collection.provider_path`
  - `event.config.provider_path` is now a required parameter of the
    `DiscoverPdrs` task
  - `event.config.collection` is no longer a parameter to the `DiscoverPdrs`
    task
  - Collections no longer support the `provider_path` property. The tasks that
    relied on that property are now referencing `config.meta.provider_path`.
    Workflows should be updated accordingly.
- **CUMULUS-1977**
  - Moved bulk granule deletion endpoint from `/bulkDelete` to
    `/granules/bulkDelete`
- **CUMULUS-1991**
  - Updated CMR metadata generation to use "Download file.hdf" (where `file.hdf` is the filename of the given resource) as the resource description instead of "File to download"
  - CMR metadata updates now respect changes to resource descriptions (previously only changes to resource URLs were respected)

### MIGRATION STEPS

- Due to an issue with the AWS API Gateway and how the Thin Egress App Cloudformation template applies updates, you may need to redeploy your
  `thin-egress-app-EgressGateway` manually as a one time migration step.    If your deployment fails with an
  error similar to:

  ```bash
  Error: Lambda function (<stack>-tf-TeaCache) returned error: ({"errorType":"HTTPError","errorMessage":"Response code 404 (Not Found)"})
  ```

  Then follow the [AWS
  instructions](https://docs.aws.amazon.com/apigateway/latest/developerguide/how-to-deploy-api-with-console.html)
  to `Redeploy a REST API to a stage` for your egress API and re-run `terraform
  apply`.

### Added

- **CUMULUS-2081**
  - Add Integrator Guide section for onboarding
  - Add helpful tips documentation

- **CUMULUS-1902**
  - Add Common Use Cases section under Operator Docs

- **CUMULUS-2058**
  - Added `lambda_processing_role_name` as an output from the `cumulus` module
    to provide the processing role name
- **CUMULUS-1417**
  - Added a `checksumFor` property to collection `files` config. Set this
    property on a checksum file's definition matching the `regex` of the target
    file. More details in the ['Data Cookbooks
    Setup'](https://nasa.github.io/cumulus/docs/next/data-cookbooks/setup)
    documentation.
  - Added `checksumFor` validation to collections model.
- **CUMULUS-1956**
  - Added `@cumulus/earthata-login-client` package
  - The `/s3credentials` endpoint that is deployed as part of distribution now
    supports authentication using tokens created by a different application. If
    a request contains the `EDL-ClientId` and `EDL-Token` headers,
    authentication will be handled using that token rather than attempting to
    use OAuth.
  - `@cumulus/earthata-login-client.getTokenUsername()` now accepts an
    `xRequestId` argument, which will be included as the `X-Request-Id` header
    when calling Earthdata Login.
  - If the `s3Credentials` endpoint is invoked with an EDL token and an
    `X-Request-Id` header, that `X-Request-Id` header will be forwarded to
    Earthata Login.
- **CUMULUS-1957**
  - If EDL token authentication is being used, and the `EDL-Client-Name` header
    is set, `@the-client-name` will be appended to the end of the Earthdata
    Login username that is used as the `RoleSessionName` of the temporary IAM
    credentials. This value will show up in the AWS S3 server access logs.
- **CUMULUS-1958**
  - Add the ability for users to specify a `bucket_map_key` to the `cumulus`
    terraform module as an override for the default .yaml values that are passed
    to TEA by Core.    Using this option *requires* that each configured
    Cumulus 'distribution' bucket (e.g. public/protected buckets) have a single
    TEA mapping.  Multiple maps per bucket are not supported.
  - Updated Generating a distribution URL, the MoveGranules task and all CMR
    reconciliation functionality to utilize the TEA bucket map override.
  - Updated deploy process to utilize a bootstrap 'tea-map-cache' lambda that
    will, after deployment of Cumulus Core's TEA instance, query TEA for all
    protected/public buckets and generate a mapping configuration used
    internally by Core.  This object is also exposed as an output of the Cumulus
    module as `distribution_bucket_map`.
- **CUMULUS-1961**
  - Replaces DynamoDB for Elasticsearch for reconciliationReportForCumulusCMR
    comparisons between Cumulus and CMR.
- **CUMULUS-1970**
  - Created the `add-missing-file-checksums` workflow task
  - Added `@cumulus/aws-client/S3.calculateObjectHash()` function
  - Added `@cumulus/aws-client/S3.getObjectReadStream()` function
- **CUMULUS-1887**
  - Add additional fields to the granule CSV download file
- **CUMULUS-2019**
  - Add `infix` search to es query builder `@cumulus/api/es/es/queries` to
    support partial matching of the keywords

### Changed

- **CUMULUS-2032**
  - Updated @cumulus/ingest/HttpProviderClient to utilize a configuration key
    `httpListTimeout` to set the default timeout for discovery HTTP/HTTPS
    requests, and updates the default for the provider to 5 minutes (300 seconds).
  - Updated the DiscoverGranules and DiscoverPDRs tasks to utilize the updated
    configuration value if set via workflow config, and updates the default for
    these tasks to 5 minutes (300 seconds).

- **CUMULUS-176**
  - The API will now respond with a 400 status code when a request body contains
    invalid JSON. It had previously returned a 500 status code.
- **CUMULUS-1861**
  - Updates Rule objects to no longer require a collection.
  - Changes the DLQ behavior for `sfEventSqsToDbRecords` and
    `sfEventSqsToDbRecordsInputQueue`. Previously failure to write a database
    record would result in lambda success, and an error log in the CloudWatch
    logs.   The lambda has been updated to manually add a record to
    the `sfEventSqsToDbRecordsDeadLetterQueue` if the granule, execution, *or*
    pdr record fails to write, in addition to the previous error logging.
- **CUMULUS-1956**
  - The `/s3credentials` endpoint that is deployed as part of distribution now
    supports authentication using tokens created by a different application. If
    a request contains the `EDL-ClientId` and `EDL-Token` headers,
    authentication will be handled using that token rather than attempting to
    use OAuth.
- **CUMULUS-1977**
  - API endpoint POST `/granules/bulk` now returns a 202 status on a successful
    response instead of a 200 response
  - API endpoint DELETE `/granules/<granule-id>` now returns a 404 status if the
    granule record was already deleted
  - `@cumulus/api/models/Granule.update()` now returns the updated granule
    record
  - Implemented POST `/granules/bulkDelete` API endpoint to support deleting
    granules specified by ID or returned by the provided query in the request
    body. If the request is successful, the endpoint returns the async operation
    ID that has been started to remove the granules.
    - To use a query in the request body, your deployment must be
      [configured to access the Elasticsearch host for ESDIS metrics](https://nasa.github.io/cumulus/docs/additional-deployment-options/cloudwatch-logs-delivery#esdis-metrics)
      in your environment
  - Added `@cumulus/api/models/Granule.getRecord()` method to return raw record
    from DynamoDB
  - Added `@cumulus/api/models/Granule.delete()` method which handles deleting
    the granule record from DynamoDB and the granule files from S3
- **CUMULUS-1982**
  - The `globalConnectionLimit` property of providers is now optional and
    defaults to "unlimited"
- **CUMULUS-1997**
  - Added optional `launchpad` configuration to `@cumulus/hyrax-metadata-updates` task config schema.
- **CUMULUS-1991**
  - `@cumulus/cmrjs/src/cmr-utils/constructOnlineAccessUrls()` now throws an error if `cmrGranuleUrlType = "distribution"` and no distribution endpoint argument is provided
- **CUMULUS-2011**
  - Reconciliation reports are now generated within an AsyncOperation
- **CUMULUS-2016**
  - Upgrade TEA to version 79

### Fixed

- **CUMULUS-1991**
  - Added missing `DISTRIBUTION_ENDPOINT` environment variable for API lambdas. This environment variable is required for API requests to move granules.

- **CUMULUS-1961**
  - Fixed granules and executions query params not getting sent to API in granule list operation in `@cumulus/api-client`

### Deprecated

- `@cumulus/aws-client/S3.calculateS3ObjectChecksum()`
- `@cumulus/aws-client/S3.getS3ObjectReadStream()`
- `@cumulus/common/log.convertLogLevel()`
- `@cumulus/collection-config-store`
- `@cumulus/common/util.sleep()`

- **CUMULUS-1930**
  - `@cumulus/common/log.convertLogLevel()`
  - `@cumulus/common/util.isNull()`
  - `@cumulus/common/util.isUndefined()`
  - `@cumulus/common/util.negate()`
  - `@cumulus/common/util.noop()`
  - `@cumulus/common/util.isNil()`
  - `@cumulus/common/util.renameProperty()`
  - `@cumulus/common/util.lookupMimeType()`
  - `@cumulus/common/util.thread()`
  - `@cumulus/common/util.mkdtempSync()`

### Removed

- The deprecated `@cumulus/common.bucketsConfigJsonObject` function has been
  removed
- The deprecated `@cumulus/common.CollectionConfigStore` class has been removed
- The deprecated `@cumulus/common.concurrency` module has been removed
- The deprecated `@cumulus/common.constructCollectionId` function has been
  removed
- The deprecated `@cumulus/common.launchpad` module has been removed
- The deprecated `@cumulus/common.LaunchpadToken` class has been removed
- The deprecated `@cumulus/common.Semaphore` class has been removed
- The deprecated `@cumulus/common.stringUtils` module has been removed
- The deprecated `@cumulus/common/aws.cloudwatchlogs` function has been removed
- The deprecated `@cumulus/common/aws.deleteS3Files` function has been removed
- The deprecated `@cumulus/common/aws.deleteS3Object` function has been removed
- The deprecated `@cumulus/common/aws.dynamodb` function has been removed
- The deprecated `@cumulus/common/aws.dynamodbDocClient` function has been
  removed
- The deprecated `@cumulus/common/aws.getExecutionArn` function has been removed
- The deprecated `@cumulus/common/aws.headObject` function has been removed
- The deprecated `@cumulus/common/aws.listS3ObjectsV2` function has been removed
- The deprecated `@cumulus/common/aws.parseS3Uri` function has been removed
- The deprecated `@cumulus/common/aws.promiseS3Upload` function has been removed
- The deprecated `@cumulus/common/aws.recursivelyDeleteS3Bucket` function has
  been removed
- The deprecated `@cumulus/common/aws.s3CopyObject` function has been removed
- The deprecated `@cumulus/common/aws.s3ObjectExists` function has been removed
- The deprecated `@cumulus/common/aws.s3PutObject` function has been removed
- The deprecated `@cumulus/common/bucketsConfigJsonObject` function has been
  removed
- The deprecated `@cumulus/common/CloudWatchLogger` class has been removed
- The deprecated `@cumulus/common/collection-config-store.CollectionConfigStore`
  class has been removed
- The deprecated `@cumulus/common/collection-config-store.constructCollectionId`
  function has been removed
- The deprecated `@cumulus/common/concurrency.limit` function has been removed
- The deprecated `@cumulus/common/concurrency.mapTolerant` function has been
  removed
- The deprecated `@cumulus/common/concurrency.promiseUrl` function has been
  removed
- The deprecated `@cumulus/common/concurrency.toPromise` function has been
  removed
- The deprecated `@cumulus/common/concurrency.unless` function has been removed
- The deprecated `@cumulus/common/config.parseConfig` function has been removed
- The deprecated `@cumulus/common/config.resolveResource` function has been
  removed
- The deprecated `@cumulus/common/DynamoDb.get` function has been removed
- The deprecated `@cumulus/common/DynamoDb.scan` function has been removed
- The deprecated `@cumulus/common/FieldPattern` class has been removed
- The deprecated `@cumulus/common/launchpad.getLaunchpadToken` function has been
  removed
- The deprecated `@cumulus/common/launchpad.validateLaunchpadToken` function has
  been removed
- The deprecated `@cumulus/common/LaunchpadToken` class has been removed
- The deprecated `@cumulus/common/message.buildCumulusMeta` function has been
  removed
- The deprecated `@cumulus/common/message.buildQueueMessageFromTemplate`
  function has been removed
- The deprecated `@cumulus/common/message.getCollectionIdFromMessage` function
  has been removed
- The deprecated `@cumulus/common/message.getMaximumExecutions` function has
  been removed
- The deprecated `@cumulus/common/message.getMessageExecutionArn` function has
  been removed
- The deprecated `@cumulus/common/message.getMessageExecutionName` function has
  been removed
- The deprecated `@cumulus/common/message.getMessageFromTemplate` function has
  been removed
- The deprecated `@cumulus/common/message.getMessageGranules` function has been
  removed
- The deprecated `@cumulus/common/message.getMessageStateMachineArn` function
  has been removed
- The deprecated `@cumulus/common/message.getQueueName` function has been
  removed
- The deprecated `@cumulus/common/message.getQueueNameByUrl` function has been
  removed
- The deprecated `@cumulus/common/message.hasQueueAndExecutionLimit` function
  has been removed
- The deprecated `@cumulus/common/Semaphore` class has been removed
- The deprecated `@cumulus/common/string.globalReplace` functon has been removed
- The deprecated `@cumulus/common/string.isNonEmptyString` functon has been
  removed
- The deprecated `@cumulus/common/string.isValidHostname` functon has been
  removed
- The deprecated `@cumulus/common/string.match` functon has been removed
- The deprecated `@cumulus/common/string.matches` functon has been removed
- The deprecated `@cumulus/common/string.replace` functon has been removed
- The deprecated `@cumulus/common/string.toLower` functon has been removed
- The deprecated `@cumulus/common/string.toUpper` functon has been removed
- The deprecated `@cumulus/common/testUtils.getLocalstackEndpoint` function has been removed
- The deprecated `@cumulus/common/util.setErrorStack` function has been removed
- The `@cumulus/common/util.uuid` function has been removed
- The deprecated `@cumulus/common/workflows.getWorkflowArn` function has been
  removed
- The deprecated `@cumulus/common/workflows.getWorkflowFile` function has been
  removed
- The deprecated `@cumulus/common/workflows.getWorkflowList` function has been
  removed
- The deprecated `@cumulus/common/workflows.getWorkflowTemplate` function has
  been removed
- `@cumulus/aws-client/StepFunctions.toSfnExecutionName()`
- `@cumulus/aws-client/StepFunctions.fromSfnExecutionName()`
- `@cumulus/aws-client/StepFunctions.getExecutionArn()`
- `@cumulus/aws-client/StepFunctions.getExecutionUrl()`
- `@cumulus/aws-client/StepFunctions.getStateMachineArn()`
- `@cumulus/aws-client/StepFunctions.pullStepFunctionEvent()`
- `@cumulus/common/test-utils/throttleOnce()`
- `@cumulus/integration-tests/api/distribution.invokeApiDistributionLambda()`
- `@cumulus/integration-tests/api/distribution.getDistributionApiRedirect()`
- `@cumulus/integration-tests/api/distribution.getDistributionApiFileStream()`

## [v1.24.0] 2020-06-03

### BREAKING CHANGES

- **CUMULUS-1969**
  - The `DiscoverPdrs` task now expects `provider_path` to be provided at
    `event.config.provider_path`, not `event.config.collection.provider_path`
  - `event.config.provider_path` is now a required parameter of the
    `DiscoverPdrs` task
  - `event.config.collection` is no longer a parameter to the `DiscoverPdrs`
    task
  - Collections no longer support the `provider_path` property. The tasks that
    relied on that property are now referencing `config.meta.provider_path`.
    Workflows should be updated accordingly.

- **CUMULUS-1997**
  - `@cumulus/cmr-client/CMRSearchConceptQueue` parameters have been changed to take a `cmrSettings` object containing clientId, provider, and auth information. This can be generated using `@cumulus/cmrjs/cmr-utils/getCmrSettings`. The `cmrEnvironment` variable has been removed.

### Added

- **CUMULUS-1800**
  - Added task configuration setting named `syncChecksumFiles` to the
    SyncGranule task. This setting is `false` by default, but when set to
    `true`, all checksum files associated with data files that are downloaded
    will be downloaded as well.
- **CUMULUS-1952**
  - Updated HTTP(S) provider client to accept username/password for Basic authorization. This change adds support for Basic Authorization such as Earthdata login redirects to ingest (i.e. as implemented in SyncGranule), but not to discovery (i.e. as implemented in DiscoverGranules). Discovery still expects the provider's file system to be publicly accessible, but not the individual files and their contents.
  - **NOTE**: Using this in combination with the HTTP protocol may expose usernames and passwords to intermediary network entities. HTTPS is highly recommended.
- **CUMULUS-1997**
  - Added optional `launchpad` configuration to `@cumulus/hyrax-metadata-updates` task config schema.

### Fixed

- **CUMULUS-1997**
  - Updated all CMR operations to use configured authentication scheme
- **CUMULUS-2010**
  - Updated `@cumulus/api/launchpadSaml` to support multiple userGroup attributes from the SAML response

## [v1.23.2] 2020-05-22

### BREAKING CHANGES

- Updates to the Cumulus archive API:
  - All endpoints now return a `401` response instead of a `403` for any request where the JWT passed as a Bearer token is invalid.
  - POST `/refresh` and DELETE `/token/<token>` endpoints now return a `401` response for requests with expired tokens

- **CUMULUS-1894**
  - `@cumulus/ingest/granule.handleDuplicateFile()`
    - The `copyOptions` parameter has been removed
    - An `ACL` parameter has been added
  - `@cumulus/ingest/granule.renameS3FileWithTimestamp()`
    - Now returns `undefined`

- **CUMULUS-1896**
  Updated all Cumulus core lambdas to utilize the new message adapter streaming interface via [cumulus-message-adapter-js v1.2.0](https://github.com/nasa/cumulus-message-adapter-js/releases/tag/v1.2.0).   Users of this version of Cumulus (or later) must utilize version 1.3.0 or greater of the [cumulus-message-adapter](https://github.com/nasa/cumulus-message-adapter) to support core lambdas.

- **CUMULUS-1912**
  - `@cumulus/api` reconciliationReports list endpoint returns a list of reconciliationReport records instead of S3Uri.

- **CUMULUS-1969**
  - The `DiscoverGranules` task now expects `provider_path` to be provided at
    `event.config.provider_path`, not `event.config.collection.provider_path`
  - `config.provider_path` is now a required parameter of the `DiscoverGranules`
    task

### MIGRATION STEPS

- To take advantage of the new TTL-based access token expiration implemented in CUMULUS-1777 (see notes below) and clear out existing records in your access tokens table, do the following:
  1. Log out of any active dashboard sessions
  2. Use the AWS console or CLI to delete your `<prefix>-AccessTokensTable` DynamoDB table
  3. [Re-deploy your `data-persistence` module](https://nasa.github.io/cumulus/docs/deployment/upgrade-readme#update-data-persistence-resources), which should re-create the `<prefix>-AccessTokensTable` DynamoDB table
  4. Return to using the Cumulus API/dashboard as normal
- This release requires the Cumulus Message Adapter layer deployed with Cumulus Core to be at least 1.3.0, as the core lambdas have updated to [cumulus-message-adapter-js v1.2.0](https://github.com/nasa/cumulus-message-adapter-js/releases/tag/v1.2.0) and the new CMA interface.  As a result, users should:
  1. Follow the [Cumulus Message Adapter (CMA) deployment instructions](https://nasa.github.io/cumulus/docs/deployment/deployment-readme#deploy-the-cumulus-message-adapter-layer) and install a CMA layer version >=1.3.0
  2. If you are using any custom Node.js Lambdas in your workflows **and** the Cumulus CMA layer/`cumulus-message-adapter-js`, you must update your lambda to use [cumulus-message-adapter-js v1.2.0](https://github.com/nasa/cumulus-message-adapter-js/releases/tag/v1.2.0) and follow the migration instructions in the release notes. Prior versions of `cumulus-message-adapter-js` are not compatible with CMA >= 1.3.0.
- Migrate existing s3 reconciliation report records to database (CUMULUS-1911):
  - After update your `data persistence` module and Cumulus resources, run the command:

  ```bash
  ./node_modules/.bin/cumulus-api migrate --stack `<your-terraform-deployment-prefix>` --migrationVersion migration5
  ```

### Added

- Added a limit for concurrent Elasticsearch requests when doing an index from database operation
- Added the `es_request_concurrency` parameter to the archive and cumulus Terraform modules

- **CUMULUS-1995**
  - Added the `es_index_shards` parameter to the archive and cumulus Terraform modules to configure the number of shards for the ES index
    - If you have an existing ES index, you will need to [reindex](https://nasa.github.io/cumulus-api/#reindex) and then [change index](https://nasa.github.io/cumulus-api/#change-index) to take advantage of shard updates

- **CUMULUS-1894**
  - Added `@cumulus/aws-client/S3.moveObject()`

- **CUMULUS-1911**
  - Added ReconciliationReports table
  - Updated CreateReconciliationReport lambda to save Reconciliation Report records to database
  - Updated dbIndexer and IndexFromDatabase lambdas to index Reconciliation Report records to Elasticsearch
  - Added migration_5 to migrate existing s3 reconciliation report records to database and Elasticsearch
  - Updated `@cumulus/api` package, `tf-modules/archive` and `tf-modules/data-persistence` Terraform modules

- **CUMULUS-1916**
  - Added util function for seeding reconciliation reports when running API locally in dashboard

### Changed

- **CUMULUS-1777**
  - The `expirationTime` property is now a **required field** of the access tokens model.
  - Updated the `AccessTokens` table to set a [TTL](https://docs.aws.amazon.com/amazondynamodb/latest/developerguide/howitworks-ttl.html) on the `expirationTime` field in `tf-modules/data-persistence/dynamo.tf`. As a result, access token records in this table whose `expirationTime` has passed should be **automatically deleted by DynamoDB**.
  - Updated all code creating access token records in the Dynamo `AccessTokens` table to set the `expirationTime` field value in seconds from the epoch.
- **CUMULUS-1912**
  - Updated reconciliationReports endpoints to query against Elasticsearch, delete report from both database and s3
  - Added `@cumulus/api-client/reconciliationReports`
- **CUMULUS-1999**
  - Updated `@cumulus/common/util.deprecate()` so that only a single deprecation notice is printed for each name/version combination

### Fixed

- **CUMULUS-1894**
  - The `SyncGranule` task can now handle files larger than 5 GB
- **CUMULUS-1987**
  - `Remove granule from CMR` operation in `@cumulus/api` now passes token to CMR when fetching granule metadata, allowing removal of private granules
- **CUMULUS-1993**
  - For a given queue, the `sqs-message-consumer` Lambda will now only schedule workflows for rules matching the queue **and the collection information in each queue message (if any)**
    - The consumer also now only reads each queue message **once per Lambda invocation**, whereas previously each message was read **once per queue rule per Lambda invocation**
  - Fixed bug preventing the deletion of multiple SNS rules that share the same SNS topic

### Deprecated

- **CUMULUS-1894**
  - `@cumulus/ingest/granule.copyGranuleFile()`
  - `@cumulus/ingest/granule.moveGranuleFile()`

- **CUMULUS-1987** - Deprecated the following functions:
  - `@cumulus/cmrjs/getMetadata(cmrLink)` -> `@cumulus/cmr-client/CMR.getGranuleMetadata(cmrLink)`
  - `@cumulus/cmrjs/getFullMetadata(cmrLink)`

## [v1.22.1] 2020-05-04

**Note**: v1.22.0 was not released as a package due to npm/release concerns.  Users upgrading to 1.22.x should start with 1.22.1

### Added

- **CUMULUS-1894**
  - Added `@cumulus/aws-client/S3.multipartCopyObject()`
- **CUMULUS-408**
  - Added `certificateUri` field to provider schema. This optional field allows operators to specify an S3 uri to a CA bundle to use for HTTPS requests.
- **CUMULUS-1787**
  - Added `collections/active` endpoint for returning collections with active granules in `@cumulus/api`
- **CUMULUS-1799**
  - Added `@cumulus/common/stack.getBucketsConfigKey()` to return the S3 key for the buckets config object
  - Added `@cumulus/common/workflows.getWorkflowFileKey()` to return the S3 key for a workflow definition object
  - Added `@cumulus/common/workflows.getWorkflowsListKeyPrefix()` to return the S3 key prefix for objects containing workflow definitions
  - Added `@cumulus/message` package containing utilities for building and parsing Cumulus messages
- **CUMULUS-1850**
  - Added `@cumulus/aws-client/Kinesis.describeStream()` to get a Kinesis stream description
- **CUMULUS-1853**
  - Added `@cumulus/integration-tests/collections.createCollection()`
  - Added `@cumulus/integration-tests/executions.findExecutionArn()`
  - Added `@cumulus/integration-tests/executions.getExecutionWithStatus()`
  - Added `@cumulus/integration-tests/granules.getGranuleWithStatus()`
  - Added `@cumulus/integration-tests/providers.createProvider()`
  - Added `@cumulus/integration-tests/rules.createOneTimeRule()`

### Changed

- **CUMULUS-1682**
  - Moved all `@cumulus/ingest/parse-pdr` code into the `parse-pdr` task as it had become tightly coupled with that task's handler and was not used anywhere else. Unit tests also restored.
- **CUMULUS-1820**
  - Updated the Thin Egress App module used in `tf-modules/distribution/main.tf` to build 74. [See the release notes](https://github.com/asfadmin/thin-egress-app/releases/tag/tea-build.74).
- **CUMULUS-1852**
  - Updated POST endpoints for `/collections`, `/providers`, and `/rules` to log errors when returning a 500 response
  - Updated POST endpoint for `/collections`:
    - Return a 400 response when the `name` or `version` fields are missing
    - Return a 409 response if the collection already exists
    - Improved error messages to be more explicit
  - Updated POST endpoint for `/providers`:
    - Return a 400 response if the `host` field value is invalid
    - Return a 409 response if the provider already exists
  - Updated POST endpoint for `/rules`:
    - Return a 400 response if rule `name` is invalid
    - Return a 400 response if rule `type` is invalid
- **CUMULUS-1891**
  - Updated the following endpoints using async operations to return a 503 error if the ECS task  cannot be started and a 500 response for a non-specific error:
    - POST `/replays`
    - POST `/bulkDelete`
    - POST `/elasticsearch/index-from-database`
    - POST `/granules/bulk`

### Fixed

- **CUMULUS-408**
  - Fixed HTTPS discovery and ingest.

- **CUMULUS-1850**
  - Fixed a bug in Kinesis event processing where the message consumer would not properly filter available rules based on the collection information in the event and the Kinesis stream ARN

- **CUMULUS-1853**
  - Fixed a bug where attempting to create a rule containing a payload property
    would fail schema validation.

- **CUMULUS-1854**
  - Rule schema is validated before starting workflows or creating event source mappings

- **CUMULUS-1974**
  - Fixed @cumulus/api webpack config for missing underscore object due to underscore update

- **CUMULUS-2210**
  - Fixed `cmr_oauth_provider` variable not being propogated to reconciliation reports

### Deprecated

- **CUMULUS-1799** - Deprecated the following code. For cases where the code was moved into another package, the new code location is noted:
  - `@cumulus/aws-client/StepFunctions.fromSfnExecutionName()`
  - `@cumulus/aws-client/StepFunctions.toSfnExecutionName()`
  - `@cumulus/aws-client/StepFunctions.getExecutionArn()` -> `@cumulus/message/Executions.buildExecutionArn()`
  - `@cumulus/aws-client/StepFunctions.getExecutionUrl()` -> `@cumulus/message/Executions.getExecutionUrlFromArn()`
  - `@cumulus/aws-client/StepFunctions.getStateMachineArn()` -> `@cumulus/message/Executions.getStateMachineArnFromExecutionArn()`
  - `@cumulus/aws-client/StepFunctions.pullStepFunctionEvent()` -> `@cumulus/message/StepFunctions.pullStepFunctionEvent()`
  - `@cumulus/common/bucketsConfigJsonObject()`
  - `@cumulus/common/CloudWatchLogger`
  - `@cumulus/common/collection-config-store/CollectionConfigStore` -> `@cumulus/collection-config-store`
  - `@cumulus/common/collection-config-store.constructCollectionId()` -> `@cumulus/message/Collections.constructCollectionId`
  - `@cumulus/common/concurrency.limit()`
  - `@cumulus/common/concurrency.mapTolerant()`
  - `@cumulus/common/concurrency.promiseUrl()`
  - `@cumulus/common/concurrency.toPromise()`
  - `@cumulus/common/concurrency.unless()`
  - `@cumulus/common/config.buildSchema()`
  - `@cumulus/common/config.parseConfig()`
  - `@cumulus/common/config.resolveResource()`
  - `@cumulus/common/config.resourceToArn()`
  - `@cumulus/common/FieldPattern`
  - `@cumulus/common/launchpad.getLaunchpadToken()` -> `@cumulus/launchpad-auth/index.getLaunchpadToken()`
  - `@cumulus/common/LaunchpadToken` -> `@cumulus/launchpad-auth/LaunchpadToken`
  - `@cumulus/common/launchpad.validateLaunchpadToken()` -> `@cumulus/launchpad-auth/index.validateLaunchpadToken()`
  - `@cumulus/common/message.buildCumulusMeta()` -> `@cumulus/message/Build.buildCumulusMeta()`
  - `@cumulus/common/message.buildQueueMessageFromTemplate()` -> `@cumulus/message/Build.buildQueueMessageFromTemplate()`
  - `@cumulus/common/message.getCollectionIdFromMessage()` -> `@cumulus/message/Collections.getCollectionIdFromMessage()`
  - `@cumulus/common/message.getMessageExecutionArn()` -> `@cumulus/message/Executions.getMessageExecutionArn()`
  - `@cumulus/common/message.getMessageExecutionName()` -> `@cumulus/message/Executions.getMessageExecutionName()`
  - `@cumulus/common/message.getMaximumExecutions()` -> `@cumulus/message/Queue.getMaximumExecutions()`
  - `@cumulus/common/message.getMessageFromTemplate()`
  - `@cumulus/common/message.getMessageStateMachineArn()` -> `@cumulus/message/Executions.getMessageStateMachineArn()`)
  - `@cumulus/common/message.getMessageGranules()` -> `@cumulus/message/Granules.getMessageGranules()`
  - `@cumulus/common/message.getQueueNameByUrl()` -> `@cumulus/message/Queue.getQueueNameByUrl()`
  - `@cumulus/common/message.getQueueName()` -> `@cumulus/message/Queue.getQueueName()`)
  - `@cumulus/common/message.hasQueueAndExecutionLimit()` -> `@cumulus/message/Queue.hasQueueAndExecutionLimit()`
  - `@cumulus/common/Semaphore`
  - `@cumulus/common/test-utils.throttleOnce()`
  - `@cumulus/common/workflows.getWorkflowArn()`
  - `@cumulus/common/workflows.getWorkflowFile()`
  - `@cumulus/common/workflows.getWorkflowList()`
  - `@cumulus/common/workflows.getWorkflowTemplate()`
  - `@cumulus/integration-tests/sfnStep/SfnStep.parseStepMessage()` -> `@cumulus/message/StepFunctions.parseStepMessage()`
- **CUMULUS-1858** - Deprecated the following functions.
  - `@cumulus/common/string.globalReplace()`
  - `@cumulus/common/string.isNonEmptyString()`
  - `@cumulus/common/string.isValidHostname()`
  - `@cumulus/common/string.match()`
  - `@cumulus/common/string.matches()`
  - `@cumulus/common/string.replace()`
  - `@cumulus/common/string.toLower()`
  - `@cumulus/common/string.toUpper()`

### Removed

- **CUMULUS-1799**: Deprecated code removals:
  - Removed from `@cumulus/common/aws`:
    - `pullStepFunctionEvent()`
  - Removed `@cumulus/common/sfnStep`
  - Removed `@cumulus/common/StepFunctions`

## [v1.21.0] 2020-03-30

### PLEASE NOTE

- **CUMULUS-1762**: the `messageConsumer` for `sns` and `kinesis`-type rules now fetches
  the collection information from the message. You should ensure that your rule's collection
  name and version match what is in the message for these ingest messages to be processed.
  If no matching rule is found, an error will be thrown and logged in the
  `messageConsumer` Lambda function's log group.

### Added

- **CUMULUS-1629**`
  - Updates discover-granules task to respect/utilize duplicateHandling configuration such that
    - skip:               Duplicates will be filtered from the granule list
    - error:              Duplicates encountered will result in step failure
    - replace, version:   Duplicates will be ignored and handled as normal.
  - Adds a new copy of the API lambda `PrivateApiLambda()` which is configured to not require authentication. This Lambda is not connected to an API gateway
  - Adds `@cumulus/api-client` with functions for use by workflow lambdas to call the API when needed

- **CUMULUS-1732**
  - Added Python task/activity workflow and integration test (`PythonReferenceSpec`) to test `cumulus-message-adapter-python`and `cumulus-process-py` integration.
- **CUMULUS-1795**
  - Added an IAM policy on the Cumulus EC2 creation to enable SSM when the `deploy_to_ngap` flag is true

### Changed

- **CUMULUS-1762**
  - the `messageConsumer` for `sns` and `kinesis`-type rules now fetches the collection
    information from the message.

### Deprecated

- **CUMULUS-1629**
  - Deprecate `granulesApi`, `rulesApi`, `emsApi`, `executionsAPI` from `@cumulus/integration-test/api` in favor of code moved to `@cumulus/api-client`

### Removed

- **CUMULUS-1799**: Deprecated code removals
  - Removed deprecated method `@cumulus/api/models/Granule.createGranulesFromSns()`
  - Removed deprecated method `@cumulus/api/models/Granule.removeGranuleFromCmr()`
  - Removed from `@cumulus/common/aws`:
    - `apigateway()`
    - `buildS3Uri()`
    - `calculateS3ObjectChecksum()`
    - `cf()`
    - `cloudwatch()`
    - `cloudwatchevents()`
    - `cloudwatchlogs()`
    - `createAndWaitForDynamoDbTable()`
    - `createQueue()`
    - `deleteSQSMessage()`
    - `describeCfStackResources()`
    - `downloadS3File()`
    - `downloadS3Files()`
    - `DynamoDbSearchQueue` class
    - `dynamodbstreams()`
    - `ec2()`
    - `ecs()`
    - `fileExists()`
    - `findResourceArn()`
    - `fromSfnExecutionName()`
    - `getFileBucketAndKey()`
    - `getJsonS3Object()`
    - `getQueueUrl()`
    - `getObjectSize()`
    - `getS3ObjectReadStream()`
    - `getSecretString()`
    - `getStateMachineArn()`
    - `headObject()`
    - `isThrottlingException()`
    - `kinesis()`
    - `lambda()`
    - `listS3Objects()`
    - `promiseS3Upload()`
    - `publishSnsMessage()`
    - `putJsonS3Object()`
    - `receiveSQSMessages()`
    - `s3CopyObject()`
    - `s3GetObjectTagging()`
    - `s3Join()`
    - `S3ListObjectsV2Queue` class
    - `s3TagSetToQueryString()`
    - `s3PutObjectTagging()`
    - `secretsManager()`
    - `sendSQSMessage()`
    - `sfn()`
    - `sns()`
    - `sqs()`
    - `sqsQueueExists()`
    - `toSfnExecutionName()`
    - `uploadS3FileStream()`
    - `uploadS3Files()`
    - `validateS3ObjectChecksum()`
  - Removed `@cumulus/common/CloudFormationGateway` class
  - Removed `@cumulus/common/concurrency/Mutex` class
  - Removed `@cumulus/common/errors`
  - Removed `@cumulus/common/sftp`
  - Removed `@cumulus/common/string.unicodeEscape`
  - Removed `@cumulus/cmrjs/cmr-utils.getGranuleId()`
  - Removed `@cumulus/cmrjs/cmr-utils.getCmrFiles()`
  - Removed `@cumulus/cmrjs/cmr/CMR` class
  - Removed `@cumulus/cmrjs/cmr/CMRSearchConceptQueue` class
  - Removed `@cumulus/cmrjs/utils.getHost()`
  - Removed `@cumulus/cmrjs/utils.getIp()`
  - Removed `@cumulus/cmrjs/utils.hostId()`
  - Removed `@cumulus/cmrjs/utils/ummVersion()`
  - Removed `@cumulus/cmrjs/utils.updateToken()`
  - Removed `@cumulus/cmrjs/utils.validateUMMG()`
  - Removed `@cumulus/ingest/aws.getEndpoint()`
  - Removed `@cumulus/ingest/aws.getExecutionUrl()`
  - Removed `@cumulus/ingest/aws/invoke()`
  - Removed `@cumulus/ingest/aws/CloudWatch` class
  - Removed `@cumulus/ingest/aws/ECS` class
  - Removed `@cumulus/ingest/aws/Events` class
  - Removed `@cumulus/ingest/aws/SQS` class
  - Removed `@cumulus/ingest/aws/StepFunction` class
  - Removed `@cumulus/ingest/util.normalizeProviderPath()`
  - Removed `@cumulus/integration-tests/index.listCollections()`
  - Removed `@cumulus/integration-tests/index.listProviders()`
  - Removed `@cumulus/integration-tests/index.rulesList()`
  - Removed `@cumulus/integration-tests/api/api.addCollectionApi()`

## [v1.20.0] 2020-03-12

### BREAKING CHANGES

- **CUMULUS-1714**
  - Changed the format of the message sent to the granule SNS Topic. Message includes the granule record under `record` and the type of event under `event`. Messages with `deleted` events will have the record that was deleted with a `deletedAt` timestamp. Options for `event` are `Create | Update | Delete`
- **CUMULUS-1769** - `deploy_to_ngap` is now a **required** variable for the `tf-modules/cumulus` module. **For those deploying to NGAP environments, this variable should always be set to `true`.**

### Notable changes

- **CUMULUS-1739** - You can now exclude Elasticsearch from your `tf-modules/data-persistence` deployment (via `include_elasticsearch = false`) and your `tf-modules/cumulus` module will still deploy successfully.

- **CUMULUS-1769** - If you set `deploy_to_ngap = true` for the `tf-modules/archive` Terraform module, **you can only deploy your archive API gateway as `PRIVATE`**, not `EDGE`.

### Added

- Added `@cumulus/aws-client/S3.getS3ObjectReadStreamAsync()` to deal with S3 eventual consistency issues by checking for the existence an S3 object with retries before getting a readable stream for that object.
- **CUMULUS-1769**
  - Added `deploy_to_ngap` boolean variable for the `tf-modules/cumulus` and `tf-modules/archive` Terraform modules. This variable is required. **For those deploying to NGAP environments, this variable should always be set to `true`.**
- **HYRAX-70**
  - Add the hyrax-metadata-update task

### Changed

- [`AccessToken.get()`](https://github.com/nasa/cumulus/blob/master/packages/api/models/access-tokens.js) now enforces [strongly consistent reads from DynamoDB](https://docs.aws.amazon.com/amazondynamodb/latest/developerguide/HowItWorks.ReadConsistency.html)
- **CUMULUS-1739**
  - Updated `tf-modules/data-persistence` to make Elasticsearch alarm resources and outputs conditional on the `include_elasticsearch` variable
  - Updated `@cumulus/aws-client/S3.getObjectSize` to include automatic retries for any failures from `S3.headObject`
- **CUMULUS-1784**
  - Updated `@cumulus/api/lib/DistributionEvent.remoteIP()` to parse the IP address in an S3 access log from the `A-sourceip` query parameter if present, otherwise fallback to the original parsing behavior.
- **CUMULUS-1768**
  - The `stats/summary` endpoint reports the distinct collections for the number of granules reported

### Fixed

- **CUMULUS-1739** - Fixed the `tf-modules/cumulus` and `tf-modules/archive` modules to make these Elasticsearch variables truly optional:
  - `elasticsearch_domain_arn`
  - `elasticsearch_hostname`
  - `elasticsearch_security_group_id`

- **CUMULUS-1768**
  - Fixed the `stats/` endpoint so that data is correctly filtered by timestamp and `processingTime` is calculated correctly.

- **CUMULUS-1769**
  - In the `tf-modules/archive` Terraform module, the `lifecycle` block ignoring changes to the `policy` of the archive API gateway is now only enforced if `deploy_to_ngap = true`. This fixes a bug where users deploying outside of NGAP could not update their API gateway's resource policy when going from `PRIVATE` to `EDGE`, preventing their API from being accessed publicly.

- **CUMULUS-1775**
  - Fix/update api endpoint to use updated google auth endpoints such that it will work with new accounts

### Removed

- **CUMULUS-1768**
  - Removed API endpoints `stats/histogram` and `stats/average`. All advanced stats needs should be acquired from Cloud Metrics or similarly configured ELK stack.

## [v1.19.0] 2020-02-28

### BREAKING CHANGES

- **CUMULUS-1736**
  - The `@cumulus/discover-granules` task now sets the `dataType` of discovered
    granules based on the `name` of the configured collection, not the
    `dataType`.
  - The config schema of the `@cumulus/discover-granules` task now requires that
    collections contain a `version`.
  - The `@cumulus/sync-granule` task will set the `dataType` and `version` of a
    granule based on the configured collection if those fields are not already
    set on the granule. Previously it was using the `dataType` field of the
    configured collection, then falling back to the `name` field of the
    collection. This update will just use the `name` field of the collection to
    set the `dataType` field of the granule.

- **CUMULUS-1446**
  - Update the `@cumulus/integration-tests/api/executions.getExecution()`
    function to parse the response and return the execution, rather than return
    the full API response.

- **CUMULUS-1672**
  - The `cumulus` Terraform module in previous releases set a
    `Deployment = var.prefix` tag on all resources that it managed. In this
    release, a `tags` input variable has been added to the `cumulus` Terraform
    module to allow resource tagging to be customized. No default tags will be
    applied to Cumulus-managed resources. To replicate the previous behavior,
    set `tags = { Deployment: var.prefix }` as an input variable for the
    `cumulus` Terraform module.

- **CUMULUS-1684 Migration Instructions**
  - In previous releases, a provider's username and password were encrypted
    using a custom encryption library. That has now been updated to use KMS.
    This release includes a Lambda function named
    `<prefix>-ProviderSecretsMigration`, which will re-encrypt existing
    provider credentials to use KMS. After this release has been deployed, you
    will need to manually invoke that Lambda function using either the AWS CLI
    or AWS Console. It should only need to be successfully run once.
  - Future releases of Cumulus will invoke a
    `<prefix>-VerifyProviderSecretsMigration` Lambda function as part of the
    deployment, which will cause the deployment to fail if the migration
    Lambda has not been run.

- **CUMULUS-1718**
  - The `@cumulus/sf-sns-report` task for reporting mid-workflow updates has been retired.
  This task was used as the `PdrStatusReport` task in our ParsePdr example workflow.
  If you have a ParsePdr or other workflow using this task, use `@cumulus/sf-sqs-report` instead.
  Trying to deploy the old task will result in an error as the cumulus module no longer exports `sf_sns_report_task`.
  - Migration instruction: In your workflow definition, for each step using the old task change:
  `"Resource": "${module.cumulus.sf_sns_report_task.task_arn}"`
  to
  `"Resource": "${module.cumulus.sf_sqs_report_task.task_arn}"`

- **CUMULUS-1755**
  - The `thin_egress_jwt_secret_name` variable for the `tf-modules/cumulus` Terraform module is now **required**. This variable is passed on to the Thin Egress App in `tf-modules/distribution/main.tf`, which uses the keys stored in the secret to sign JWTs. See the [Thin Egress App documentation on how to create a value for this secret](https://github.com/asfadmin/thin-egress-app#setting-up-the-jwt-cookie-secrets).

### Added

- **CUMULUS-1446**
  - Add `@cumulus/common/FileUtils.readJsonFile()` function
  - Add `@cumulus/common/FileUtils.readTextFile()` function
  - Add `@cumulus/integration-tests/api/collections.createCollection()` function
  - Add `@cumulus/integration-tests/api/collections.deleteCollection()` function
  - Add `@cumulus/integration-tests/api/collections.getCollection()` function
  - Add `@cumulus/integration-tests/api/providers.getProvider()` function
  - Add `@cumulus/integration-tests/index.getExecutionOutput()` function
  - Add `@cumulus/integration-tests/index.loadCollection()` function
  - Add `@cumulus/integration-tests/index.loadProvider()` function
  - Add `@cumulus/integration-tests/index.readJsonFilesFromDir()` function

- **CUMULUS-1672**
  - Add a `tags` input variable to the `archive` Terraform module
  - Add a `tags` input variable to the `cumulus` Terraform module
  - Add a `tags` input variable to the `cumulus_ecs_service` Terraform module
  - Add a `tags` input variable to the `data-persistence` Terraform module
  - Add a `tags` input variable to the `distribution` Terraform module
  - Add a `tags` input variable to the `ingest` Terraform module
  - Add a `tags` input variable to the `s3-replicator` Terraform module

- **CUMULUS-1707**
  - Enable logrotate on ECS cluster

- **CUMULUS-1684**
  - Add a `@cumulus/aws-client/KMS` library of KMS-related functions
  - Add `@cumulus/aws-client/S3.getTextObject()`
  - Add `@cumulus/sftp-client` package
  - Create `ProviderSecretsMigration` Lambda function
  - Create `VerifyProviderSecretsMigration` Lambda function

- **CUMULUS-1548**
  - Add ability to put default Cumulus logs in Metrics' ELK stack
  - Add ability to add custom logs to Metrics' ELK Stack

- **CUMULUS-1702**
  - When logs are sent to Metrics' ELK stack, the logs endpoints will return results from there

- **CUMULUS-1459**
  - Async Operations are indexed in Elasticsearch
  - To index any existing async operations you'll need to perform an index from
    database function.

- **CUMULUS-1717**
  - Add `@cumulus/aws-client/deleteAndWaitForDynamoDbTableNotExists`, which
    deletes a DynamoDB table and waits to ensure the table no longer exists
  - Added `publishGranules` Lambda to handle publishing granule messages to SNS when granule records are written to DynamoDB
  - Added `@cumulus/api/models/Granule.storeGranulesFromCumulusMessage` to store granules from a Cumulus message to DynamoDB

- **CUMULUS-1718**
  - Added `@cumulus/sf-sqs-report` task to allow mid-workflow reporting updates.
  - Added `stepfunction_event_reporter_queue_url` and `sf_sqs_report_task` outputs to the `cumulus` module.
  - Added `publishPdrs` Lambda to handle publishing PDR messages to SNS when PDR records are written to DynamoDB.
  - Added `@cumulus/api/models/Pdr.storePdrFromCumulusMessage` to store PDRs from a Cumulus message to DynamoDB.
  - Added `@cumulus/aws-client/parseSQSMessageBody` to parse an SQS message body string into an object.

- **Ability to set custom backend API url in the archive module**
  - Add `api_url` definition in `tf-modules/cumulus/archive.tf`
  - Add `archive_api_url` variable in `tf-modules/cumulus/variables.tf`

- **CUMULUS-1741**
  - Added an optional `elasticsearch_security_group_ids` variable to the
    `data-persistence` Terraform module to allow additional security groups to
    be assigned to the Elasticsearch Domain.

- **CUMULUS-1752**
  - Added `@cumulus/integration-tests/api/distribution.invokeTEADistributionLambda` to simulate a request to the [Thin Egress App](https://github.com/asfadmin/thin-egress-app) by invoking the Lambda and getting a response payload.
  - Added `@cumulus/integration-tests/api/distribution.getTEARequestHeaders` to generate necessary request headers for a request to the Thin Egress App
  - Added `@cumulus/integration-tests/api/distribution.getTEADistributionApiFileStream` to get a response stream for a file served by Thin Egress App
  - Added `@cumulus/integration-tests/api/distribution.getTEADistributionApiRedirect` to get a redirect response from the Thin Egress App

- **CUMULUS-1755**
  - Added `@cumulus/aws-client/CloudFormation.describeCfStack()` to describe a Cloudformation stack
  - Added `@cumulus/aws-client/CloudFormation.getCfStackParameterValues()` to get multiple parameter values for a Cloudformation stack

### Changed

- **CUMULUS-1725**
  - Moved the logic that updates the granule files cache Dynamo table into its
    own Lambda function called `granuleFilesCacheUpdater`.

- **CUMULUS-1736**
  - The `collections` model in the API package now determines the name of a
    collection based on the `name` property, rather than using `dataType` and
    then falling back to `name`.
  - The `@cumulus/integration-tests.loadCollection()` function no longer appends
    the postfix to the end of the collection's `dataType`.
  - The `@cumulus/integration-tests.addCollections()` function no longer appends
    the postfix to the end of the collection's `dataType`.

- **CUMULUS-1672**
  - Add a `retryOptions` parameter to the `@cumulus/aws-client/S3.headObject`
     function, which will retry if the object being queried does not exist.

- **CUMULUS-1446**
  - Mark the `@cumulus/integration-tests/api.addCollectionApi()` function as
    deprecated
  - Mark the `@cumulus/integration-tests/index.listCollections()` function as
    deprecated
  - Mark the `@cumulus/integration-tests/index.listProviders()` function as
    deprecated
  - Mark the `@cumulus/integration-tests/index.rulesList()` function as
    deprecated

- **CUMULUS-1672**
  - Previously, the `cumulus` module defaulted to setting a
    `Deployment = var.prefix` tag on all resources that it managed. In this
    release, the `cumulus` module will now accept a `tags` input variable that
    defines the tags to be assigned to all resources that it manages.
  - Previously, the `data-persistence` module defaulted to setting a
    `Deployment = var.prefix` tag on all resources that it managed. In this
    release, the `data-persistence` module will now accept a `tags` input
    variable that defines the tags to be assigned to all resources that it
    manages.
  - Previously, the `distribution` module defaulted to setting a
    `Deployment = var.prefix` tag on all resources that it managed. In this
    release, the `distribution` module will now accept a `tags` input variable
    that defines the tags to be assigned to all resources that it manages.
  - Previously, the `ingest` module defaulted to setting a
    `Deployment = var.prefix` tag on all resources that it managed. In this
    release, the `ingest` module will now accept a `tags` input variable that
    defines the tags to be assigned to all resources that it manages.
  - Previously, the `s3-replicator` module defaulted to setting a
    `Deployment = var.prefix` tag on all resources that it managed. In this
    release, the `s3-replicator` module will now accept a `tags` input variable
    that defines the tags to be assigned to all resources that it manages.

- **CUMULUS-1684**
  - Update the API package to encrypt provider credentials using KMS instead of
    using RSA keys stored in S3

- **CUMULUS-1717**
  - Changed name of `cwSfExecutionEventToDb` Lambda to `cwSfEventToDbRecords`
  - Updated `cwSfEventToDbRecords` to write granule records to DynamoDB from the incoming Cumulus message

- **CUMULUS-1718**
  - Renamed `cwSfEventToDbRecords` to `sfEventSqsToDbRecords` due to architecture change to being a consumer of an SQS queue of Step Function Cloudwatch events.
  - Updated `sfEventSqsToDbRecords` to write PDR records to DynamoDB from the incoming Cumulus message
  - Moved `data-cookbooks/sns.md` to `data-cookbooks/ingest-notifications.md` and updated it to reflect recent changes.

- **CUMULUS-1748**
  - (S)FTP discovery tasks now use the provider-path as-is instead of forcing it to a relative path.
  - Improved error handling to catch permission denied FTP errors better and log them properly. Workflows will still fail encountering this error and we intend to consider that approach in a future ticket.

- **CUMULUS-1752**
  - Moved class for parsing distribution events to its own file: `@cumulus/api/lib/DistributionEvent.js`
    - Updated `DistributionEvent` to properly parse S3 access logs generated by requests from the [Thin Egress App](https://github.com/asfadmin/thin-egress-app)

- **CUMULUS-1753** - Changes to `@cumulus/ingest/HttpProviderClient.js`:
  - Removed regex filter in `HttpProviderClient.list()` that was used to return only files with an extension between 1 and 4 characters long. `HttpProviderClient.list()` will now return all files linked from the HTTP provider host.

- **CUMULUS-1755**
  - Updated the Thin Egress App module used in `tf-modules/distribution/main.tf` to build 61. [See the release notes](https://github.com/asfadmin/thin-egress-app/releases/tag/tea-build.61).

- **CUMULUS-1757**
  - Update @cumulus/cmr-client CMRSearchConceptQueue to take optional cmrEnvironment parameter

### Deprecated

- **CUMULUS-1684**
  - Deprecate `@cumulus/common/key-pair-provider/S3KeyPairProvider`
  - Deprecate `@cumulus/common/key-pair-provider/S3KeyPairProvider.encrypt()`
  - Deprecate `@cumulus/common/key-pair-provider/S3KeyPairProvider.decrypt()`
  - Deprecate `@cumulus/common/kms/KMS`
  - Deprecate `@cumulus/common/kms/KMS.encrypt()`
  - Deprecate `@cumulus/common/kms/KMS.decrypt()`
  - Deprecate `@cumulus/common/sftp.Sftp`

- **CUMULUS-1717**
  - Deprecate `@cumulus/api/models/Granule.createGranulesFromSns`

- **CUMULUS-1718**
  - Deprecate `@cumulus/sf-sns-report`.
    - This task has been updated to always throw an error directing the user to use `@cumulus/sf-sqs-report` instead. This was done because there is no longer an SNS topic to which to publish, and no consumers to listen to it.

- **CUMULUS-1748**
  - Deprecate `@cumulus/ingest/util.normalizeProviderPath`

- **CUMULUS-1752**
  - Deprecate `@cumulus/integration-tests/api/distribution.getDistributionApiFileStream`
  - Deprecate `@cumulus/integration-tests/api/distribution.getDistributionApiRedirect`
  - Deprecate `@cumulus/integration-tests/api/distribution.invokeApiDistributionLambda`

### Removed

- **CUMULUS-1684**
  - Remove the deployment script that creates encryption keys and stores them to
    S3

- **CUMULUS-1768**
  - Removed API endpoints `stats/histogram` and `stats/average`. All advanced stats needs should be acquired from Cloud Metrics or similarly configured ELK stack.

### Fixed

- **Fix default values for urs_url in variables.tf files**
  - Remove trailing `/` from default `urs_url` values.

- **CUMULUS-1610** - Add the Elasticsearch security group to the EC2 security groups

- **CUMULUS-1740** - `cumulus_meta.workflow_start_time` is now set in Cumulus
  messages

- **CUMULUS-1753** - Fixed `@cumulus/ingest/HttpProviderClient.js` to properly handle HTTP providers with:
  - Multiple link tags (e.g. `<a>`) per line of source code
  - Link tags in uppercase or lowercase (e.g. `<A>`)
  - Links with filepaths in the link target (e.g. `<a href="/path/to/file.txt">`). These files will be returned from HTTP file discovery **as the file name only** (e.g. `file.txt`).

- **CUMULUS-1768**
  - Fix an issue in the stats endpoints in `@cumulus/api` to send back stats for the correct type

## [v1.18.0] 2020-02-03

### BREAKING CHANGES

- **CUMULUS-1686**

  - `ecs_cluster_instance_image_id` is now a _required_ variable of the `cumulus` module, instead of optional.

- **CUMULUS-1698**

  - Change variable `saml_launchpad_metadata_path` to `saml_launchpad_metadata_url` in the `tf-modules/cumulus` Terraform module.

- **CUMULUS-1703**
  - Remove the unused `forceDownload` option from the `sync-granule` tasks's config
  - Remove the `@cumulus/ingest/granule.Discover` class
  - Remove the `@cumulus/ingest/granule.Granule` class
  - Remove the `@cumulus/ingest/pdr.Discover` class
  - Remove the `@cumulus/ingest/pdr.Granule` class
  - Remove the `@cumulus/ingest/parse-pdr.parsePdr` function

### Added

- **CUMULUS-1040**

  - Added `@cumulus/aws-client` package to provide utilities for working with AWS services and the Node.js AWS SDK
  - Added `@cumulus/errors` package which exports error classes for use in Cumulus workflow code
  - Added `@cumulus/integration-tests/sfnStep` to provide utilities for parsing step function execution histories

- **CUMULUS-1102**

  - Adds functionality to the @cumulus/api package for better local testing.
    - Adds data seeding for @cumulus/api's localAPI.
      - seed functions allow adding collections, executions, granules, pdrs, providers, and rules to a Localstack Elasticsearch and DynamoDB via `addCollections`, `addExecutions`, `addGranules`, `addPdrs`, `addProviders`, and `addRules`.
    - Adds `eraseDataStack` function to local API server code allowing resetting of local datastack for testing (ES and DynamoDB).
    - Adds optional parameters to the @cumulus/api bin serve to allow for launching the api without destroying the current data.

- **CUMULUS-1697**

  - Added the `@cumulus/tf-inventory` package that provides command line utilities for managing Terraform resources in your AWS account

- **CUMULUS-1703**

  - Add `@cumulus/aws-client/S3.createBucket` function
  - Add `@cumulus/aws-client/S3.putFile` function
  - Add `@cumulus/common/string.isNonEmptyString` function
  - Add `@cumulus/ingest/FtpProviderClient` class
  - Add `@cumulus/ingest/HttpProviderClient` class
  - Add `@cumulus/ingest/S3ProviderClient` class
  - Add `@cumulus/ingest/SftpProviderClient` class
  - Add `@cumulus/ingest/providerClientUtils.buildProviderClient` function
  - Add `@cumulus/ingest/providerClientUtils.fetchTextFile` function

- **CUMULUS-1731**

  - Add new optional input variables to the Cumulus Terraform module to support TEA upgrade:
    - `thin_egress_cookie_domain` - Valid domain for Thin Egress App cookie
    - `thin_egress_domain_cert_arn` - Certificate Manager SSL Cert ARN for Thin
      Egress App if deployed outside NGAP/CloudFront
    - `thin_egress_download_role_in_region_arn` - ARN for reading of Thin Egress
      App data buckets for in-region requests
    - `thin_egress_jwt_algo` - Algorithm with which to encode the Thin Egress
      App JWT cookie
    - `thin_egress_jwt_secret_name` - Name of AWS secret where keys for the Thin
      Egress App JWT encode/decode are stored
    - `thin_egress_lambda_code_dependency_archive_key` - Thin Egress App - S3
      Key of packaged python modules for lambda dependency layer

- **CUMULUS-1733**
  - Add `discovery-filtering` operator doc to document previously undocumented functionality.

- **CUMULUS-1737**
  - Added the `cumulus-test-cleanup` module to run a nightly cleanup on resources left over from the integration tests run from the `example/spec` directory.

### Changed

- **CUMULUS-1102**

  - Updates `@cumulus/api/auth/testAuth` to use JWT instead of random tokens.
  - Updates the default AMI for the ecs_cluster_instance_image_id.

- **CUMULUS-1622**

  - Mutex class has been deprecated in `@cumulus/common/concurrency` and will be removed in a future release.

- **CUMULUS-1686**

  - Changed `ecs_cluster_instance_image_id` to be a required variable of the `cumulus` module and removed the default value.
    The default was not available across accounts and regions, nor outside of NGAP and therefore not particularly useful.

- **CUMULUS-1688**

  - Updated `@cumulus/aws.receiveSQSMessages` not to replace `message.Body` with a parsed object. This behavior was undocumented and confusing as received messages appeared to contradict AWS docs that state `message.Body` is always a string.
  - Replaced `sf_watcher` CloudWatch rule from `cloudwatch-events.tf` with an EventSourceMapping on `sqs2sf` mapped to the `start_sf` SQS queue (in `event-sources.tf`).
  - Updated `sqs2sf` with an EventSourceMapping handler and unit test.

- **CUMULUS-1698**

  - Change variable `saml_launchpad_metadata_path` to `saml_launchpad_metadata_url` in the `tf-modules/cumulus` Terraform module.
  - Updated `@cumulus/api/launchpadSaml` to download launchpad IDP metadata from configured location when the metadata in s3 is not valid, and to work with updated IDP metadata and SAML response.

- **CUMULUS-1731**
  - Upgrade the version of the Thin Egress App deployed by Cumulus to v48
    - Note: New variables available, see the 'Added' section of this changelog.

### Fixed

- **CUMULUS-1664**

  - Updated `dbIndexer` Lambda to remove hardcoded references to DynamoDB table names.

- **CUMULUS-1733**
  - Fixed granule discovery recursion algorithm used in S/FTP protocols.

### Removed

- **CUMULUS-1481**
  - removed `process` config and output from PostToCmr as it was not required by the task nor downstream steps, and should still be in the output message's `meta` regardless.

### Deprecated

- **CUMULUS-1040**
  - Deprecated the following code. For cases where the code was moved into another package, the new code location is noted:
    - `@cumulus/common/CloudFormationGateway` -> `@cumulus/aws-client/CloudFormationGateway`
    - `@cumulus/common/DynamoDb` -> `@cumulus/aws-client/DynamoDb`
    - `@cumulus/common/errors` -> `@cumulus/errors`
    - `@cumulus/common/StepFunctions` -> `@cumulus/aws-client/StepFunctions`
    - All of the exported functions in `@cumulus/commmon/aws` (moved into `@cumulus/aws-client`), except:
      - `@cumulus/common/aws/isThrottlingException` -> `@cumulus/errors/isThrottlingException`
      - `@cumulus/common/aws/improveStackTrace` (not deprecated)
      - `@cumulus/common/aws/retryOnThrottlingException` (not deprecated)
    - `@cumulus/common/sfnStep/SfnStep.parseStepMessage` -> `@cumulus/integration-tests/sfnStep/SfnStep.parseStepMessage`
    - `@cumulus/common/sfnStep/ActivityStep` -> `@cumulus/integration-tests/sfnStep/ActivityStep`
    - `@cumulus/common/sfnStep/LambdaStep` -> `@cumulus/integration-tests/sfnStep/LambdaStep`
    - `@cumulus/common/string/unicodeEscape` -> `@cumulus/aws-client/StepFunctions.unicodeEscape`
    - `@cumulus/common/util/setErrorStack` -> `@cumulus/aws-client/util/setErrorStack`
    - `@cumulus/ingest/aws/invoke` -> `@cumulus/aws-client/Lambda/invoke`
    - `@cumulus/ingest/aws/CloudWatch.bucketSize`
    - `@cumulus/ingest/aws/CloudWatch.cw`
    - `@cumulus/ingest/aws/ECS.ecs`
    - `@cumulus/ingest/aws/ECS`
    - `@cumulus/ingest/aws/Events.putEvent` -> `@cumulus/aws-client/CloudwatchEvents.putEvent`
    - `@cumulus/ingest/aws/Events.deleteEvent` -> `@cumulus/aws-client/CloudwatchEvents.deleteEvent`
    - `@cumulus/ingest/aws/Events.deleteTarget` -> `@cumulus/aws-client/CloudwatchEvents.deleteTarget`
    - `@cumulus/ingest/aws/Events.putTarget` -> `@cumulus/aws-client/CloudwatchEvents.putTarget`
    - `@cumulus/ingest/aws/SQS.attributes` -> `@cumulus/aws-client/SQS.getQueueAttributes`
    - `@cumulus/ingest/aws/SQS.deleteMessage` -> `@cumulus/aws-client/SQS.deleteSQSMessage`
    - `@cumulus/ingest/aws/SQS.deleteQueue` -> `@cumulus/aws-client/SQS.deleteQueue`
    - `@cumulus/ingest/aws/SQS.getUrl` -> `@cumulus/aws-client/SQS.getQueueUrlByName`
    - `@cumulus/ingest/aws/SQS.receiveMessage` -> `@cumulus/aws-client/SQS.receiveSQSMessages`
    - `@cumulus/ingest/aws/SQS.sendMessage` -> `@cumulus/aws-client/SQS.sendSQSMessage`
    - `@cumulus/ingest/aws/StepFunction.getExecutionStatus` -> `@cumulus/aws-client/StepFunction.getExecutionStatus`
    - `@cumulus/ingest/aws/StepFunction.getExecutionUrl` -> `@cumulus/aws-client/StepFunction.getExecutionUrl`

## [v1.17.0] - 2019-12-31

### BREAKING CHANGES

- **CUMULUS-1498**
  - The `@cumulus/cmrjs.publish2CMR` function expects that the value of its
    `creds.password` parameter is a plaintext password.
  - Rather than using an encrypted password from the `cmr_password` environment
    variable, the `@cumulus/cmrjs.updateCMRMetadata` function now looks for an
    environment variable called `cmr_password_secret_name` and fetches the CMR
    password from that secret in AWS Secrets Manager.
  - The `@cumulus/post-to-cmr` task now expects a
    `config.cmr.passwordSecretName` value, rather than `config.cmr.password`.
    The CMR password will be fetched from that secret in AWS Secrets Manager.

### Added

- **CUMULUS-630**

  - Added support for replaying Kinesis records on a stream into the Cumulus Kinesis workflow triggering mechanism: either all the records, or some time slice delimited by start and end timestamps.
  - Added `/replays` endpoint to the operator API for triggering replays.
  - Added `Replay Kinesis Messages` documentation to Operator Docs.
  - Added `manualConsumer` lambda function to consume a Kinesis stream. Used by the replay AsyncOperation.

- **CUMULUS-1687**
  - Added new API endpoint for listing async operations at `/asyncOperations`
  - All asyncOperations now include the fields `description` and `operationType`. `operationType` can be one of the following. [`Bulk Delete`, `Bulk Granules`, `ES Index`, `Kinesis Replay`]

### Changed

- **CUMULUS-1626**

  - Updates Cumulus to use node10/CMA 1.1.2 for all of its internal lambdas in prep for AWS node 8 EOL

- **CUMULUS-1498**
  - Remove the DynamoDB Users table. The list of OAuth users who are allowed to
    use the API is now stored in S3.
  - The CMR password and Launchpad passphrase are now stored in Secrets Manager

## [v1.16.1] - 2019-12-6

**Please note**:

- The `region` argument to the `cumulus` Terraform module has been removed. You may see a warning or error if you have that variable populated.
- Your workflow tasks should use the following versions of the CMA libraries to utilize new granule, parentArn, asyncOperationId, and stackName fields on the logs:
  - `cumulus-message-adapter-js` version 1.0.10+
  - `cumulus-message-adapter-python` version 1.1.1+
  - `cumulus-message-adapter-java` version 1.2.11+
- The `data-persistence` module no longer manages the creation of an Elasticsearch service-linked role for deploying Elasticsearch to a VPC. Follow the [deployment instructions on preparing your VPC](https://nasa.github.io/cumulus/docs/deployment/deployment-readme#vpc-subnets-and-security-group) for guidance on how to create the Elasticsearch service-linked role manually.
- There is now a `distribution_api_gateway_stage` variable for the `tf-modules/cumulus` Terraform module that will be used as the API gateway stage name used for the distribution API (Thin Egress App)
- Default value for the `urs_url` variable is now `https://uat.urs.earthdata.nasa.gov/` in the `tf-modules/cumulus` and `tf-modules/archive` Terraform modules. So deploying the `cumulus` module without a `urs_url` variable set will integrate your Cumulus deployment with the UAT URS environment.

### Added

- **CUMULUS-1563**

  - Added `custom_domain_name` variable to `tf-modules/data-persistence` module

- **CUMULUS-1654**
  - Added new helpers to `@cumulus/common/execution-history`:
    - `getStepExitedEvent()` returns the `TaskStateExited` event in a workflow execution history after the given step completion/failure event
    - `getTaskExitedEventOutput()` returns the output message for a `TaskStateExited` event in a workflow execution history

### Changed

- **CUMULUS-1578**

  - Updates SAML launchpad configuration to authorize via configured userGroup.
    [See the NASA specific documentation (protected)](https://wiki.earthdata.nasa.gov/display/CUMULUS/Cumulus+SAML+Launchpad+Integration)

- **CUMULUS-1579**

  - Elasticsearch list queries use `match` instead of `term`. `term` had been analyzing the terms and not supporting `-` in the field values.

- **CUMULUS-1619**

  - Adds 4 new keys to `@cumulus/logger` to display granules, parentArn, asyncOperationId, and stackName.
  - Depends on `cumulus-message-adapter-js` version 1.0.10+. Cumulus tasks updated to use this version.

- **CUMULUS-1654**

  - Changed `@cumulus/common/SfnStep.parseStepMessage()` to a static class method

- **CUMULUS-1641**
  - Added `meta.retries` and `meta.visibilityTimeout` properties to sqs-type rule. To create sqs-type rule, you're required to configure a dead-letter queue on your queue.
  - Added `sqsMessageRemover` lambda which removes the message from SQS queue upon successful workflow execution.
  - Updated `sqsMessageConsumer` lambda to not delete message from SQS queue, and to retry the SQS message for configured number of times.

### Removed

- Removed `create_service_linked_role` variable from `tf-modules/data-persistence` module.

- **CUMULUS-1321**
  - The `region` argument to the `cumulus` Terraform module has been removed

### Fixed

- **CUMULUS-1668** - Fixed a race condition where executions may not have been
  added to the database correctly
- **CUMULUS-1654** - Fixed issue with `publishReports` Lambda not including workflow execution error information for failed workflows with a single step
- Fixed `tf-modules/cumulus` module so that the `urs_url` variable is passed on to its invocation of the `tf-modules/archive` module

## [v1.16.0] - 2019-11-15

### Added

- **CUMULUS-1321**

  - A `deploy_distribution_s3_credentials_endpoint` variable has been added to
    the `cumulus` Terraform module. If true, the NGAP-backed S3 credentials
    endpoint will be added to the Thin Egress App's API. Default: true

- **CUMULUS-1544**

  - Updated the `/granules/bulk` endpoint to correctly query Elasticsearch when
    granule ids are not provided.

- **CUMULUS-1580**
  - Added `/granules/bulk` endpoint to `@cumulus/api` to perform bulk actions on granules given either a list of granule ids or an Elasticsearch query and the workflow to perform.

### Changed

- **CUMULUS-1561**

  - Fix the way that we are handling Terraform provider version requirements
  - Pass provider configs into child modules using the method that the
    [Terraform documentation](https://www.terraform.io/docs/configuration/modules.html#providers-within-modules)
    suggests
  - Remove the `region` input variable from the `s3_access_test` Terraform module
  - Remove the `aws_profile` and `aws_region` input variables from the
    `s3-replicator` Terraform module

- **CUMULUS-1639**
  - Because of
    [S3's Data Consistency Model](https://docs.aws.amazon.com/AmazonS3/latest/dev/Introduction.html#BasicsObjects),
    there may be situations where a GET operation for an object can temporarily
    return a `NoSuchKey` response even if that object _has_ been created. The
    `@cumulus/common/aws.getS3Object()` function has been updated to support
    retries if a `NoSuchKey` response is returned by S3. This behavior can be
    enabled by passing a `retryOptions` object to that function. Supported
    values for that object can be found here:
    <https://github.com/tim-kos/node-retry#retryoperationoptions>

### Removed

- **CUMULUS-1559**
  - `logToSharedDestination` has been migrated to the Terraform deployment as `log_api_gateway_to_cloudwatch` and will ONLY apply to egress lambdas.
    Due to the differences in the Terraform deployment model, we cannot support a global log subscription toggle for a configurable subset of lambdas.
    However, setting up your own log forwarding for a Lambda with Terraform is fairly simple, as you will only need to add SubscriptionFilters to your Terraform configuration, one per log group.
    See [the Terraform documentation](https://www.terraform.io/docs/providers/aws/r/cloudwatch_log_subscription_filter.html) for details on how to do this.
    An empty FilterPattern ("") will capture all logs in a group.

## [v1.15.0] - 2019-11-04

### BREAKING CHANGES

- **CUMULUS-1644** - When a workflow execution begins or ends, the workflow
  payload is parsed and any new or updated PDRs or granules referenced in that
  workflow are stored to the Cumulus archive. The defined interface says that a
  PDR in `payload.pdr` will be added to the archive, and any granules in
  `payload.granules` will also be added to the archive. In previous releases,
  PDRs found in `meta.pdr` and granules found in `meta.input_granules` were also
  added to the archive. This caused unexpected behavior and has been removed.
  Only PDRs from `payload.pdr` and granules from `payload.granules` will now be
  added to the Cumulus archive.

- **CUMULUS-1449** - Cumulus now uses a universal workflow template when
  starting a workflow that contains general information specific to the
  deployment, but not specific to the workflow. Workflow task configs must be
  defined using AWS step function parameters. As part of this change,
  `CumulusConfig` has been retired and task configs must now be defined under
  the `cma.task_config` key in the Parameters section of a step function
  definition.

  **Migration instructions**:

  NOTE: These instructions require the use of Cumulus Message Adapter v1.1.x+.
  Please ensure you are using a compatible version before attempting to migrate
  workflow configurations. When defining workflow steps, remove any
  `CumulusConfig` section, as shown below:

  ```yaml
  ParsePdr:
    CumulusConfig:
      provider: "{$.meta.provider}"
      bucket: "{$.meta.buckets.internal.name}"
      stack: "{$.meta.stack}"
  ```

  Instead, use AWS Parameters to pass `task_config` for the task directly into
  the Cumulus Message Adapter:

  ```yaml
  ParsePdr:
    Parameters:
      cma:
        event.$: "$"
        task_config:
          provider: "{$.meta.provider}"
          bucket: "{$.meta.buckets.internal.name}"
          stack: "{$.meta.stack}"
  ```

  In this example, the `cma` key is used to pass parameters to the message
  adapter. Using `task_config` in combination with `event.$: '$'` allows the
  message adapter to process `task_config` as the `config` passed to the Cumulus
  task. See `example/workflows/sips.yml` in the core repository for further
  examples of how to set the Parameters.

  Additionally, workflow configurations for the `QueueGranules` and `QueuePdrs`
  tasks need to be updated:

  - `queue-pdrs` config changes:
    - `parsePdrMessageTemplateUri` replaced with `parsePdrWorkflow`, which is
      the workflow name (i.e. top-level name in `config.yml`, e.g. 'ParsePdr').
    - `internalBucket` and `stackName` configs now required to look up
      configuration from the deployment. Brings the task config in line with
      that of `queue-granules`.
  - `queue-granules` config change: `ingestGranuleMessageTemplateUri` replaced
    with `ingestGranuleWorkflow`, which is the workflow name (e.g.
    'IngestGranule').

- **CUMULUS-1396** - **Workflow steps at the beginning and end of a workflow
  using the `SfSnsReport` Lambda have now been deprecated (e.g. `StartStatus`,
  `StopStatus`) and should be removed from your workflow definitions**. These
  steps were used for publishing ingest notifications and have been replaced by
  an implementation using Cloudwatch events for Step Functions to trigger a
  Lambda that publishes ingest notifications. For further detail on how ingest
  notifications are published, see the notes below on **CUMULUS-1394**. For
  examples of how to update your workflow definitions, see our
  [example workflow definitions](https://github.com/nasa/cumulus/blob/master/example/workflows/).

- **CUMULUS-1470**
  - Remove Cumulus-defined ECS service autoscaling, allowing integrators to
    better customize autoscaling to meet their needs. In order to use
    autoscaling with ECS services, appropriate
    `AWS::ApplicationAutoScaling::ScalableTarget`,
    `AWS::ApplicationAutoScaling::ScalingPolicy`, and `AWS::CloudWatch::Alarm`
    resources should be defined in a kes overrides file. See
    [this example](https://github.com/nasa/cumulus/blob/release-1.15.x/example/overrides/app/cloudformation.template.yml)
    for an example.
  - The following config parameters are no longer used:
    - ecs.services.\<NAME\>.minTasks
    - ecs.services.\<NAME\>.maxTasks
    - ecs.services.\<NAME\>.scaleInActivityScheduleTime
    - ecs.services.\<NAME\>.scaleInAdjustmentPercent
    - ecs.services.\<NAME\>.scaleOutActivityScheduleTime
    - ecs.services.\<NAME\>.scaleOutAdjustmentPercent
    - ecs.services.\<NAME\>.activityName

### Added

- **CUMULUS-1100**

  - Added 30-day retention properties to all log groups that were missing those policies.

- **CUMULUS-1396**

  - Added `@cumulus/common/sfnStep`:
    - `LambdaStep` - A class for retrieving and parsing input and output to Lambda steps in AWS Step Functions
    - `ActivityStep` - A class for retrieving and parsing input and output to ECS activity steps in AWS Step Functions

- **CUMULUS-1574**

  - Added `GET /token` endpoint for SAML authorization when cumulus is protected by Launchpad.
    This lets a user retieve a token by hand that can be presented to the API.

- **CUMULUS-1625**

  - Added `sf_start_rate` variable to the `ingest` Terraform module, equivalent to `sqs_consumer_rate` in the old model, but will not be automatically applied to custom queues as that was.

- **CUMULUS-1513**
  - Added `sqs`-type rule support in the Cumulus API `@cumulus/api`
  - Added `sqsMessageConsumer` lambda which processes messages from the SQS queues configured in the `sqs` rules.

### Changed

- **CUMULUS-1639**

  - Because of
    [S3's Data Consistency Model](https://docs.aws.amazon.com/AmazonS3/latest/dev/Introduction.html#BasicsObjects),
    there may be situations where a GET operation for an object can temporarily
    return a `NoSuchKey` response even if that object _has_ been created. The
    `@cumulus/common/aws.getS3Object()` function will now retry up to 10 times
    if a `NoSuchKey` response is returned by S3. This can behavior can be
    overridden by passing `{ retries: 0 }` as the `retryOptions` argument.

- **CUMULUS-1449**

  - `queue-pdrs` & `queue-granules` config changes. Details in breaking changes section.
  - Cumulus now uses a universal workflow template when starting workflow that contains general information specific to the deployment, but not specific to the workflow.
  - Changed the way workflow configs are defined, from `CumulusConfig` to a `task_config` AWS Parameter.

- **CUMULUS-1452**

  - Changed the default ECS docker storage drive to `devicemapper`

- **CUMULUS-1453**
  - Removed config schema for `@cumulus/sf-sns-report` task
  - Updated `@cumulus/sf-sns-report` to always assume that it is running as an intermediate step in a workflow, not as the first or last step

### Removed

- **CUMULUS-1449**
  - Retired `CumulusConfig` as part of step function definitions, as this is an artifact of the way Kes parses workflow definitions that was not possible to migrate to Terraform. Use AWS Parameters and the `task_config` key instead. See change note above.
  - Removed individual workflow templates.

### Fixed

- **CUMULUS-1620** - Fixed bug where `message_adapter_version` does not correctly inject the CMA

- **CUMULUS-1396** - Updated `@cumulus/common/StepFunctions.getExecutionHistory()` to recursively fetch execution history when `nextToken` is returned in response

- **CUMULUS-1571** - Updated `@cumulus/common/DynamoDb.get()` to throw any errors encountered when trying to get a record and the record does exist

- **CUMULUS-1452**
  - Updated the EC2 initialization scripts to use full volume size for docker storage
  - Changed the default ECS docker storage drive to `devicemapper`

## [v1.14.5] - 2019-12-30 - [BACKPORT]

### Updated

- **CUMULUS-1626**
  - Updates Cumulus to use node10/CMA 1.1.2 for all of its internal lambdas in prep for AWS node 8 EOL

## [v1.14.4] - 2019-10-28

### Fixed

- **CUMULUS-1632** - Pinned `aws-elasticsearch-connector` package in `@cumulus/api` to version `8.1.3`, since `8.2.0` includes breaking changes

## [v1.14.3] - 2019-10-18

### Fixed

- **CUMULUS-1620** - Fixed bug where `message_adapter_version` does not correctly inject the CMA

- **CUMULUS-1572** - A granule is now included in discovery results even when
  none of its files has a matching file type in the associated collection
  configuration. Previously, if all files for a granule were unmatched by a file
  type configuration, the granule was excluded from the discovery results.
  Further, added support for a `boolean` property
  `ignoreFilesConfigForDiscovery`, which controls how a granule's files are
  filtered at discovery time.

## [v1.14.2] - 2019-10-08

### BREAKING CHANGES

Your Cumulus Message Adapter version should be pinned to `v1.0.13` or lower in your `app/config.yml` using `message_adapter_version: v1.0.13` OR you should use the workflow migration steps below to work with CMA v1.1.1+.

- **CUMULUS-1394** - The implementation of the `SfSnsReport` Lambda requires additional environment variables for integration with the new ingest notification SNS topics. Therefore, **you must update the definition of `SfSnsReport` in your `lambdas.yml` like so**:

```yaml
SfSnsReport:
  handler: index.handler
  timeout: 300
  source: node_modules/@cumulus/sf-sns-report/dist
  tables:
    - ExecutionsTable
  envs:
    execution_sns_topic_arn:
      function: Ref
      value: reportExecutionsSns
    granule_sns_topic_arn:
      function: Ref
      value: reportGranulesSns
    pdr_sns_topic_arn:
      function: Ref
      value: reportPdrsSns
```

- **CUMULUS-1447** -
  The newest release of the Cumulus Message Adapter (v1.1.1) requires that parameterized configuration be used for remote message functionality. Once released, Kes will automatically bring in CMA v1.1.1 without additional configuration.

  **Migration instructions**
  Oversized messages are no longer written to S3 automatically. In order to utilize remote messaging functionality, configure a `ReplaceConfig` AWS Step Function parameter on your CMA task:

  ```yaml
  ParsePdr:
    Parameters:
      cma:
        event.$: "$"
        ReplaceConfig:
          FullMessage: true
  ```

  Accepted fields in `ReplaceConfig` include `MaxSize`, `FullMessage`, `Path` and `TargetPath`.
  See https://github.com/nasa/cumulus-message-adapter/blob/master/CONTRACT.md#remote-message-configuration for full details.

  As this change is backward compatible in Cumulus Core, users wishing to utilize the previous version of the CMA may opt to transition to using a CMA lambda layer, or set `message_adapter_version` in their configuration to a version prior to v1.1.0.

### PLEASE NOTE

- **CUMULUS-1394** - Ingest notifications are now provided via 3 separate SNS topics for executions, granules, and PDRs, instead of a single `sftracker` SNS topic. Whereas the `sftracker` SNS topic received a full Cumulus execution message, the new topics all receive generated records for the given object. The new topics are only published to if the given object exists for the current execution. For a given execution/granule/PDR, **two messages will be received by each topic**: one message indicating that ingest is running and another message indicating that ingest has completed or failed. The new SNS topics are:

  - `reportExecutions` - Receives 1 message per execution
  - `reportGranules` - Receives 1 message per granule in an execution
  - `reportPdrs` - Receives 1 message per PDR

### Added

- **CUMULUS-639**

  - Adds SAML JWT and launchpad token authentication to Cumulus API (configurable)
    - **NOTE** to authenticate with Launchpad ensure your launchpad user_id is in the `<prefix>-UsersTable`
    - when Cumulus configured to protect API via Launchpad:
      - New endpoints
        - `GET /saml/login` - starting point for SAML SSO creates the login request url and redirects to the SAML Identity Provider Service (IDP)
        - `POST /saml/auth` - SAML Assertion Consumer Service. POST receiver from SAML IDP. Validates response, logs the user in, and returnes a SAML-based JWT.
    - Disabled endpoints
      - `POST /refresh`
      - Changes authorization worklow:
      - `ensureAuthorized` now presumes the bearer token is a JWT and tries to validate. If the token is malformed, it attempts to validate the token against Launchpad. This allows users to bring their own token as described here https://wiki.earthdata.nasa.gov/display/CUMULUS/Cumulus+API+with+Launchpad+Authentication. But it also allows dashboard users to manually authenticate via Launchpad SAML to receive a Launchpad-based JWT.

- **CUMULUS-1394**
  - Added `Granule.generateGranuleRecord()` method to granules model to generate a granule database record from a Cumulus execution message
  - Added `Pdr.generatePdrRecord()` method to PDRs model to generate a granule database record from a Cumulus execution message
  - Added helpers to `@cumulus/common/message`:
    - `getMessageExecutionName()` - Get the execution name from a Cumulus execution message
    - `getMessageStateMachineArn()` - Get the state machine ARN from a Cumulus execution message
    - `getMessageExecutionArn()` - Get the execution ARN for a Cumulus execution message
    - `getMessageGranules()` - Get the granules from a Cumulus execution message, if any.
  - Added `@cumulus/common/cloudwatch-event/isFailedSfStatus()` to determine if a Step Function status from a Cloudwatch event is a failed status

### Changed

- **CUMULUS-1308**

  - HTTP PUT of a Collection, Provider, or Rule via the Cumulus API now
    performs full replacement of the existing object with the object supplied
    in the request payload. Previous behavior was to perform a modification
    (partial update) by merging the existing object with the (possibly partial)
    object in the payload, but this did not conform to the HTTP standard, which
    specifies PATCH as the means for modifications rather than replacements.

- **CUMULUS-1375**

  - Migrate Cumulus from deprecated Elasticsearch JS client to new, supported one in `@cumulus/api`

- **CUMULUS-1485** Update `@cumulus/cmr-client` to return error message from CMR for validation failures.

- **CUMULUS-1394**

  - Renamed `Execution.generateDocFromPayload()` to `Execution.generateRecord()` on executions model. The method generates an execution database record from a Cumulus execution message.

- **CUMULUS-1432**

  - `logs` endpoint takes the level parameter as a string and not a number
  - Elasticsearch term query generation no longer converts numbers to boolean

- **CUMULUS-1447**

  - Consolidated all remote message handling code into @common/aws
  - Update remote message code to handle updated CMA remote message flags
  - Update example SIPS workflows to utilize Parameterized CMA configuration

- **CUMULUS-1448** Refactor workflows that are mutating cumulus_meta to utilize meta field

- **CUMULUS-1451**

  - Elasticsearch cluster setting `auto_create_index` will be set to false. This had been causing issues in the bootstrap lambda on deploy.

- **CUMULUS-1456**
  - `@cumulus/api` endpoints default error handler uses `boom` package to format errors, which is consistent with other API endpoint errors.

### Fixed

- **CUMULUS-1432** `logs` endpoint filter correctly filters logs by level
- **CUMULUS-1484** `useMessageAdapter` now does not set CUMULUS_MESSAGE_ADAPTER_DIR when `true`

### Removed

- **CUMULUS-1394**
  - Removed `sfTracker` SNS topic. Replaced by three new SNS topics for granule, execution, and PDR ingest notifications.
  - Removed unused functions from `@cumulus/common/aws`:
    - `getGranuleS3Params()`
    - `setGranuleStatus()`

## [v1.14.1] - 2019-08-29

### Fixed

- **CUMULUS-1455**

  - CMR token links updated to point to CMR legacy services rather than echo

- **CUMULUS-1211**
  - Errors thrown during granule discovery are no longer swallowed and ignored.
    Rather, errors are propagated to allow for proper error-handling and
    meaningful messaging.

## [v1.14.0] - 2019-08-22

### PLEASE NOTE

- We have encountered transient lambda service errors in our integration testing. Please handle transient service errors following [these guidelines](https://docs.aws.amazon.com/step-functions/latest/dg/bp-lambda-serviceexception.html). The workflows in the `example/workflows` folder have been updated with retries configured for these errors.

- **CUMULUS-799** added additional IAM permissions to support reading CloudWatch and API Gateway, so **you will have to redeploy your IAM stack.**

- **CUMULUS-800** Several items:

  - **Delete existing API Gateway stages**: To allow enabling of API Gateway logging, Cumulus now creates and manages a Stage resource during deployment. Before upgrading Cumulus, it is necessary to delete the API Gateway stages on both the Backend API and the Distribution API. Instructions are included in the documenation under [Delete API Gateway Stages](https://nasa.github.io/cumulus/docs/additional-deployment-options/delete-api-gateway-stages).

  - **Set up account permissions for API Gateway to write to CloudWatch**: In a one time operation for your AWS account, to enable CloudWatch Logs for API Gateway, you must first grant the API Gateway permission to read and write logs to CloudWatch for your account. The `AmazonAPIGatewayPushToCloudWatchLogs` managed policy (with an ARN of `arn:aws:iam::aws:policy/service-role/AmazonAPIGatewayPushToCloudWatchLogs`) has all the required permissions. You can find a simple how to in the documentation under [Enable API Gateway Logging.](https://nasa.github.io/cumulus/docs/additional-deployment-options/enable-gateway-logging-permissions)

  - **Configure API Gateway to write logs to CloudWatch** To enable execution logging for the distribution API set `config.yaml` `apiConfigs.distribution.logApigatewayToCloudwatch` value to `true`. More information [Enable API Gateway Logs](https://nasa.github.io/cumulus/docs/additional-deployment-options/enable-api-logs)

  - **Configure CloudWatch log delivery**: It is possible to deliver CloudWatch API execution and access logs to a cross-account shared AWS::Logs::Destination. An operator does this by adding the key `logToSharedDestination` to the `config.yml` at the default level with a value of a writable log destination. More information in the documenation under [Configure CloudWatch Logs Delivery.](https://nasa.github.io/cumulus/docs/additional-deployment-options/configure-cloudwatch-logs-delivery)

  - **Additional Lambda Logging**: It is now possible to configure any lambda to deliver logs to a shared subscriptions by setting `logToSharedDestination` to the ARN of a writable location (either an AWS::Logs::Destination or a Kinesis Stream) on any lambda config. Documentation for [Lambda Log Subscriptions](https://nasa.github.io/cumulus/docs/additional-deployment-options/additional-lambda-logging)

  - **Configure S3 Server Access Logs**: If you are running Cumulus in an NGAP environment you may [configure S3 Server Access Logs](https://nasa.github.io/cumulus/docs/next/deployment/server_access_logging) to be delivered to a shared bucket where the Metrics Team will ingest the logs into their ELK stack. Contact the Metrics team for permission and location.

- **CUMULUS-1368** The Cumulus distribution API has been deprecated and is being replaced by ASF's Thin Egress App. By default, the distribution API will not deploy. Please follow [the instructions for deploying and configuring Thin Egress](https://nasa.github.io/cumulus/docs/deployment/thin_egress_app).

To instead continue to deploy and use the legacy Cumulus distribution app, add the following to your `config.yml`:

```yaml
deployDistributionApi: true
```

If you deploy with no distribution app your deployment will succeed but you may encounter errors in your workflows, particularly in the `MoveGranule` task.

- **CUMULUS-1418** Users who are packaging the CMA in their Lambdas outside of Cumulus may need to update their Lambda configuration. Please see `BREAKING CHANGES` below for details.

### Added

- **CUMULUS-642**
  - Adds Launchpad as an authentication option for the Cumulus API.
  - Updated deployment documentation and added [instructions to setup Cumulus API Launchpad authentication](https://wiki.earthdata.nasa.gov/display/CUMULUS/Cumulus+API+with+Launchpad+Authentication)
- **CUMULUS-1418**
  - Adds usage docs/testing of lambda layers (introduced in PR1125), updates Core example tasks to use the updated `cumulus-ecs-task` and a CMA layer instead of kes CMA injection.
  - Added Terraform module to publish CMA as layer to user account.
- **PR1125** - Adds `layers` config option to support deploying Lambdas with layers
- **PR1128** - Added `useXRay` config option to enable AWS X-Ray for Lambdas.
- **CUMULUS-1345**
  - Adds new variables to the app deployment under `cmr`.
  - `cmrEnvironment` values are `SIT`, `UAT`, or `OPS` with `UAT` as the default.
  - `cmrLimit` and `cmrPageSize` have been added as configurable options.
- **CUMULUS-1273**
  - Added lambda function EmsProductMetadataReport to generate EMS Product Metadata report
- **CUMULUS-1226**
  - Added API endpoint `elasticsearch/index-from-database` to index to an Elasticsearch index from the database for recovery purposes and `elasticsearch/indices-status` to check the status of Elasticsearch indices via the API.
- **CUMULUS-824**
  - Added new Collection parameter `reportToEms` to configure whether the collection is reported to EMS
- **CUMULUS-1357**
  - Added new BackendApi endpoint `ems` that generates EMS reports.
- **CUMULUS-1241**
  - Added information about queues with maximum execution limits defined to default workflow templates (`meta.queueExecutionLimits`)
- **CUMULUS-1311**
  - Added `@cumulus/common/message` with various message parsing/preparation helpers
- **CUMULUS-812**

  - Added support for limiting the number of concurrent executions started from a queue. [See the data cookbook](https://nasa.github.io/cumulus/docs/data-cookbooks/throttling-queued-executions) for more information.

- **CUMULUS-1337**

  - Adds `cumulus.stackName` value to the `instanceMetadata` endpoint.

- **CUMULUS-1368**

  - Added `cmrGranuleUrlType` to the `@cumulus/move-granules` task. This determines what kind of links go in the CMR files. The options are `distribution`, `s3`, or `none`, with the default being distribution. If there is no distribution API being used with Cumulus, you must set the value to `s3` or `none`.

- Added `packages/s3-replicator` Terraform module to allow same-region s3 replication to metrics bucket.

- **CUMULUS-1392**

  - Added `tf-modules/report-granules` Terraform module which processes granule ingest notifications received via SNS and stores granule data to a database. The module includes:
    - SNS topic for publishing granule ingest notifications
    - Lambda to process granule notifications and store data
    - IAM permissions for the Lambda
    - Subscription for the Lambda to the SNS topic

- **CUMULUS-1393**

  - Added `tf-modules/report-pdrs` Terraform module which processes PDR ingest notifications received via SNS and stores PDR data to a database. The module includes:
    - SNS topic for publishing PDR ingest notifications
    - Lambda to process PDR notifications and store data
    - IAM permissions for the Lambda
    - Subscription for the Lambda to the SNS topic
  - Added unit tests for `@cumulus/api/models/pdrs.createPdrFromSns()`

- **CUMULUS-1400**

  - Added `tf-modules/report-executions` Terraform module which processes workflow execution information received via SNS and stores it to a database. The module includes:
    - SNS topic for publishing execution data
    - Lambda to process and store execution data
    - IAM permissions for the Lambda
    - Subscription for the Lambda to the SNS topic
  - Added `@cumulus/common/sns-event` which contains helpers for SNS events:
    - `isSnsEvent()` returns true if event is from SNS
    - `getSnsEventMessage()` extracts and parses the message from an SNS event
    - `getSnsEventMessageObject()` extracts and parses message object from an SNS event
  - Added `@cumulus/common/cloudwatch-event` which contains helpers for Cloudwatch events:
    - `isSfExecutionEvent()` returns true if event is from Step Functions
    - `isTerminalSfStatus()` determines if a Step Function status from a Cloudwatch event is a terminal status
    - `getSfEventStatus()` gets the Step Function status from a Cloudwatch event
    - `getSfEventDetailValue()` extracts a Step Function event detail field from a Cloudwatch event
    - `getSfEventMessageObject()` extracts and parses Step Function detail object from a Cloudwatch event

- **CUMULUS-1429**

  - Added `tf-modules/data-persistence` Terraform module which includes resources for data persistence in Cumulus:
    - DynamoDB tables
    - Elasticsearch with optional support for VPC
    - Cloudwatch alarm for number of Elasticsearch nodes

- **CUMULUS-1379** CMR Launchpad Authentication
  - Added `launchpad` configuration to `@cumulus/deployment/app/config.yml`, and cloudformation templates, workflow message, lambda configuration, api endpoint configuration
  - Added `@cumulus/common/LaunchpadToken` and `@cumulus/common/launchpad` to provide methods to get token and validate token
  - Updated lambdas to use Launchpad token for CMR actions (ingest and delete granules)
  - Updated deployment documentation and added [instructions to setup CMR client for Launchpad authentication](https://wiki.earthdata.nasa.gov/display/CUMULUS/CMR+Launchpad+Authentication)

## Changed

- **CUMULUS-1232**

  - Added retries to update `@cumulus/cmr-client` `updateToken()`

- **CUMULUS-1245 CUMULUS-795**

  - Added additional `ems` configuration parameters for sending the ingest reports to EMS
  - Added functionality to send daily ingest reports to EMS

- **CUMULUS-1241**

  - Removed the concept of "priority levels" and added ability to define a number of maximum concurrent executions per SQS queue
  - Changed mapping of Cumulus message properties for the `sqs2sfThrottle` lambda:
    - Queue name is read from `cumulus_meta.queueName`
    - Maximum executions for the queue is read from `meta.queueExecutionLimits[queueName]`, where `queueName` is `cumulus_meta.queueName`
  - Changed `sfSemaphoreDown` lambda to only attempt decrementing semaphores when:
    - the message is for a completed/failed/aborted/timed out workflow AND
    - `cumulus_meta.queueName` exists on the Cumulus message AND
    - An entry for the queue name (`cumulus_meta.queueName`) exists in the the object `meta.queueExecutionLimits` on the Cumulus message

- **CUMULUS-1338**

  - Updated `sfSemaphoreDown` lambda to be triggered via AWS Step Function Cloudwatch events instead of subscription to `sfTracker` SNS topic

- **CUMULUS-1311**

  - Updated `@cumulus/queue-granules` to set `cumulus_meta.queueName` for queued execution messages
  - Updated `@cumulus/queue-pdrs` to set `cumulus_meta.queueName` for queued execution messages
  - Updated `sqs2sfThrottle` lambda to immediately decrement queue semaphore value if dispatching Step Function execution throws an error

- **CUMULUS-1362**

  - Granule `processingStartTime` and `processingEndTime` will be set to the execution start time and end time respectively when there is no sync granule or post to cmr task present in the workflow

- **CUMULUS-1400**
  - Deprecated `@cumulus/ingest/aws/getExecutionArn`. Use `@cumulus/common/aws/getExecutionArn` instead.

### Fixed

- **CUMULUS-1439**

  - Fix bug with rule.logEventArn deletion on Kinesis rule update and fix unit test to verify

- **CUMULUS-796**

  - Added production information (collection ShortName and Version, granuleId) to EMS distribution report
  - Added functionality to send daily distribution reports to EMS

- **CUMULUS-1319**

  - Fixed a bug where granule ingest times were not being stored to the database

- **CUMULUS-1356**

  - The `Collection` model's `delete` method now _removes_ the specified item
    from the collection config store that was inserted by the `create` method.
    Previously, this behavior was missing.

- **CUMULUS-1374**
  - Addressed audit concerns (https://www.npmjs.com/advisories/782) in api package

### BREAKING CHANGES

### Changed

- **CUMULUS-1418**
  - Adding a default `cmaDir` key to configuration will cause `CUMULUS_MESSAGE_ADAPTER_DIR` to be set by default to `/opt` for any Lambda not setting `useCma` to true, or explicitly setting the CMA environment variable. In lambdas that package the CMA independently of the Cumulus packaging. Lambdas manually packaging the CMA should have their Lambda configuration updated to set the CMA path, or alternately if not using the CMA as a Lambda layer in this deployment set `cmaDir` to `./cumulus-message-adapter`.

### Removed

- **CUMULUS-1337**

  - Removes the S3 Access Metrics package added in CUMULUS-799

- **PR1130**
  - Removed code deprecated since v1.11.1:
    - Removed `@cumulus/common/step-functions`. Use `@cumulus/common/StepFunctions` instead.
    - Removed `@cumulus/api/lib/testUtils.fakeFilesFactory`. Use `@cumulus/api/lib/testUtils.fakeFileFactory` instead.
    - Removed `@cumulus/cmrjs/cmr` functions: `searchConcept`, `ingestConcept`, `deleteConcept`. Use the functions in `@cumulus/cmr-client` instead.
    - Removed `@cumulus/ingest/aws.getExecutionHistory`. Use `@cumulus/common/StepFunctions.getExecutionHistory` instead.

## [v1.13.5] - 2019-08-29 - [BACKPORT]

### Fixed

- **CUMULUS-1455** - CMR token links updated to point to CMR legacy services rather than echo

## [v1.13.4] - 2019-07-29

- **CUMULUS-1411** - Fix deployment issue when using a template override

## [v1.13.3] - 2019-07-26

- **CUMULUS-1345** Full backport of CUMULUS-1345 features - Adds new variables to the app deployment under `cmr`.
  - `cmrEnvironment` values are `SIT`, `UAT`, or `OPS` with `UAT` as the default.
  - `cmrLimit` and `cmrPageSize` have been added as configurable options.

## [v1.13.2] - 2019-07-25

- Re-release of v1.13.1 to fix broken npm packages.

## [v1.13.1] - 2019-07-22

- **CUMULUS-1374** - Resolve audit compliance with lodash version for api package subdependency
- **CUMULUS-1412** - Resolve audit compliance with googleapi package
- **CUMULUS-1345** - Backported CMR environment setting in getUrl to address immediate user need. CMR_ENVIRONMENT can now be used to set the CMR environment to OPS/SIT

## [v1.13.0] - 2019-5-20

### PLEASE NOTE

**CUMULUS-802** added some additional IAM permissions to support ECS autoscaling, so **you will have to redeploy your IAM stack.**
As a result of the changes for **CUMULUS-1193**, **CUMULUS-1264**, and **CUMULUS-1310**, **you must delete your existing stacks (except IAM) before deploying this version of Cumulus.**
If running Cumulus within a VPC and extended downtime is acceptable, we recommend doing this at the end of the day to allow AWS backend resources and network interfaces to be cleaned up overnight.

### BREAKING CHANGES

- **CUMULUS-1228**

  - The default AMI used by ECS instances is now an NGAP-compliant AMI. This
    will be a breaking change for non-NGAP deployments. If you do not deploy to
    NGAP, you will need to find the AMI ID of the
    [most recent Amazon ECS-optimized AMI](https://docs.aws.amazon.com/AmazonECS/latest/developerguide/ecs-optimized_AMI.html),
    and set the `ecs.amiid` property in your config. Instructions for finding
    the most recent NGAP AMI can be found using
    [these instructions](https://wiki.earthdata.nasa.gov/display/ESKB/Select+an+NGAP+Created+AMI).

- **CUMULUS-1310**

  - Database resources (DynamoDB, ElasticSearch) have been moved to an independent `db` stack.
    Migrations for this version will need to be user-managed. (e.g. [elasticsearch](https://docs.aws.amazon.com/elasticsearch-service/latest/developerguide/es-version-migration.html#snapshot-based-migration) and [dynamoDB](https://docs.aws.amazon.com/datapipeline/latest/DeveloperGuide/dp-template-exports3toddb.html)).
    Order of stack deployment is `iam` -> `db` -> `app`.
  - All stacks can now be deployed using a single `config.yml` file, i.e.: `kes cf deploy --kes-folder app --template node_modules/@cumulus/deployment/[iam|db|app] [...]`
    Backwards-compatible. For development, please re-run `npm run bootstrap` to build new `kes` overrides.
    Deployment docs have been updated to show how to deploy a single-config Cumulus instance.
  - `params` have been moved: Nest `params` fields under `app`, `db` or `iam` to override all Parameters for a particular stack's cloudformation template. Backwards-compatible with multi-config setups.
  - `stackName` and `stackNameNoDash` have been retired. Use `prefix` and `prefixNoDash` instead.
  - The `iams` section in `app/config.yml` IAM roles has been deprecated as a user-facing parameter,
    _unless_ your IAM role ARNs do not match the convention shown in `@cumulus/deployment/app/config.yml`
  - The `vpc.securityGroup` will need to be set with a pre-existing security group ID to use Cumulus in a VPC. Must allow inbound HTTP(S) (Port 443).

- **CUMULUS-1212**

  - `@cumulus/post-to-cmr` will now fail if any granules being processed are missing a metadata file. You can set the new config option `skipMetaCheck` to `true` to pass post-to-cmr without a metadata file.

- **CUMULUS-1232**

  - `@cumulus/sync-granule` will no longer silently pass if no checksum data is provided. It will use input
    from the granule object to:
    - Verify checksum if `checksumType` and `checksumValue` are in the file record OR a checksum file is provided
      (throws `InvalidChecksum` on fail), else log warning that no checksum is available.
    - Then, verify synced S3 file size if `file.size` is in the file record (throws `UnexpectedFileSize` on fail),
      else log warning that no file size is available.
    - Pass the step.

- **CUMULUS-1264**

  - The Cloudformation templating and deployment configuration has been substantially refactored.
    - `CumulusApiDefault` nested stack resource has been renamed to `CumulusApiDistribution`
    - `CumulusApiV1` nested stack resource has been renamed to `CumulusApiBackend`
  - The `urs: true` config option for when defining your lambdas (e.g. in `lambdas.yml`) has been deprecated. There are two new options to replace it:
    - `urs_redirect: 'token'`: This will expose a `TOKEN_REDIRECT_ENDPOINT` environment variable to your lambda that references the `/token` endpoint on the Cumulus backend API
    - `urs_redirect: 'distribution'`: This will expose a `DISTRIBUTION_REDIRECT_ENDPOINT` environment variable to your lambda that references the `/redirect` endpoint on the Cumulus distribution API

- **CUMULUS-1193**

  - The elasticsearch instance is moved behind the VPC.
  - Your account will need an Elasticsearch Service Linked role. This is a one-time setup for the account. You can follow the instructions to use the AWS console or AWS CLI [here](https://docs.aws.amazon.com/IAM/latest/UserGuide/using-service-linked-roles.html) or use the following AWS CLI command: `aws iam create-service-linked-role --aws-service-name es.amazonaws.com`

- **CUMULUS-802**

  - ECS `maxInstances` must be greater than `minInstances`. If you use defaults, no change is required.

- **CUMULUS-1269**
  - Brought Cumulus data models in line with CNM JSON schema:
    - Renamed file object `fileType` field to `type`
    - Renamed file object `fileSize` field to `size`
    - Renamed file object `checksumValue` field to `checksum` where not already done.
    - Added `ancillary` and `linkage` type support to file objects.

### Added

- **CUMULUS-799**

  - Added an S3 Access Metrics package which will take S3 Server Access Logs and
    write access metrics to CloudWatch

- **CUMULUS-1242** - Added `sqs2sfThrottle` lambda. The lambda reads SQS messages for queued executions and uses semaphores to only start new executions if the maximum number of executions defined for the priority key (`cumulus_meta.priorityKey`) has not been reached. Any SQS messages that are read but not used to start executions remain in the queue.

- **CUMULUS-1240**

  - Added `sfSemaphoreDown` lambda. This lambda receives SNS messages and for each message it decrements the semaphore used to track the number of running executions if:
    - the message is for a completed/failed workflow AND
    - the message contains a level of priority (`cumulus_meta.priorityKey`)
  - Added `sfSemaphoreDown` lambda as a subscriber to the `sfTracker` SNS topic

- **CUMULUS-1265**

  - Added `apiConfigs` configuration option to configure API Gateway to be private
  - All internal lambdas configured to run inside the VPC by default
  - Removed references to `NoVpc` lambdas from documentation and `example` folder.

- **CUMULUS-802**
  - Adds autoscaling of ECS clusters
  - Adds autoscaling of ECS services that are handling StepFunction activities

## Changed

- Updated `@cumulus/ingest/http/httpMixin.list()` to trim trailing spaces on discovered filenames

- **CUMULUS-1310**

  - Database resources (DynamoDB, ElasticSearch) have been moved to an independent `db` stack.
    This will enable future updates to avoid affecting database resources or requiring migrations.
    Migrations for this version will need to be user-managed.
    (e.g. [elasticsearch](https://docs.aws.amazon.com/elasticsearch-service/latest/developerguide/es-version-migration.html#snapshot-based-migration) and [dynamoDB](https://docs.aws.amazon.com/datapipeline/latest/DeveloperGuide/dp-template-exports3toddb.html)).
    Order of stack deployment is `iam` -> `db` -> `app`.
  - All stacks can now be deployed using a single `config.yml` file, i.e.: `kes cf deploy --kes-folder app --template node_modules/@cumulus/deployment/[iam|db|app] [...]`
    Backwards-compatible. Please re-run `npm run bootstrap` to build new `kes` overrides.
    Deployment docs have been updated to show how to deploy a single-config Cumulus instance.
  - `params` fields should now be nested under the stack key (i.e. `app`, `db` or `iam`) to provide Parameters for a particular stack's cloudformation template,
    for use with single-config instances. Keys _must_ match the name of the deployment package folder (`app`, `db`, or `iam`).
    Backwards-compatible with multi-config setups.
  - `stackName` and `stackNameNoDash` have been retired as user-facing config parameters. Use `prefix` and `prefixNoDash` instead.
    This will be used to create stack names for all stacks in a single-config use case.
    `stackName` may still be used as an override in multi-config usage, although this is discouraged.
    Warning: overriding the `db` stack's `stackName` will require you to set `dbStackName` in your `app/config.yml`.
    This parameter is required to fetch outputs from the `db` stack to reference in the `app` stack.
  - The `iams` section in `app/config.yml` IAM roles has been retired as a user-facing parameter,
    _unless_ your IAM role ARNs do not match the convention shown in `@cumulus/deployment/app/config.yml`
    In that case, overriding `iams` in your own config is recommended.
  - `iam` and `db` `cloudformation.yml` file names will have respective prefixes (e.g `iam.cloudformation.yml`).
  - Cumulus will now only attempt to create reconciliation reports for buckets of the `private`, `public` and `protected` types.
  - Cumulus will no longer set up its own security group.
    To pass a pre-existing security group for in-VPC deployments as a parameter to the Cumulus template, populate `vpc.securityGroup` in `config.yml`.
    This security group must allow inbound HTTP(S) traffic (Port 443). SSH traffic (Port 22) must be permitted for SSH access to ECS instances.
  - Deployment docs have been updated with examples for the new deployment model.

- **CUMULUS-1236**

  - Moves access to public files behind the distribution endpoint. Authentication is not required, but direct http access has been disallowed.

- **CUMULUS-1223**

  - Adds unauthenticated access for public bucket files to the Distribution API. Public files should be requested the same way as protected files, but for public files a redirect to a self-signed S3 URL will happen without requiring authentication with Earthdata login.

- **CUMULUS-1232**

  - Unifies duplicate handling in `ingest/granule.handleDuplicateFile` for maintainability.
  - Changed `ingest/granule.ingestFile` and `move-granules/index.moveFileRequest` to use new function.
  - Moved file versioning code to `ingest/granule.moveGranuleFileWithVersioning`
  - `ingest/granule.verifyFile` now also tests `file.size` for verification if it is in the file record and throws
    `UnexpectedFileSize` error for file size not matching input.
  - `ingest/granule.verifyFile` logs warnings if checksum and/or file size are not available.

- **CUMULUS-1193**

  - Moved reindex CLI functionality to an API endpoint. See [API docs](https://nasa.github.io/cumulus-api/#elasticsearch-1)

- **CUMULUS-1207**
  - No longer disable lambda event source mappings when disabling a rule

### Fixed

- Updated Lerna publish script so that published Cumulus packages will pin their dependencies on other Cumulus packages to exact versions (e.g. `1.12.1` instead of `^1.12.1`)

- **CUMULUS-1203**

  - Fixes IAM template's use of intrinsic functions such that IAM template overrides now work with kes

- **CUMULUS-1268**
  - Deployment will not fail if there are no ES alarms or ECS services

## [v1.12.1] - 2019-4-8

## [v1.12.0] - 2019-4-4

Note: There was an issue publishing 1.12.0. Upgrade to 1.12.1.

### BREAKING CHANGES

- **CUMULUS-1139**

  - `granule.applyWorkflow` uses the new-style granule record as input to workflows.

- **CUMULUS-1171**

  - Fixed provider handling in the API to make it consistent between protocols.
    NOTE: This is a breaking change. When applying this upgrade, users will need to:
    1. Disable all workflow rules
    2. Update any `http` or `https` providers so that the host field only
       contains a valid hostname or IP address, and the port field contains the
       provider port.
    3. Perform the deployment
    4. Re-enable workflow rules

- **CUMULUS-1176**:

  - `@cumulus/move-granules` input expectations have changed. `@cumulus/files-to-granules` is a new intermediate task to perform input translation in the old style.
    See the Added and Changed sections of this release changelog for more information.

- **CUMULUS-670**

  - The behavior of ParsePDR and related code has changed in this release. PDRs with FILE_TYPEs that do not conform to the PDR ICD (+ TGZ) (https://cdn.earthdata.nasa.gov/conduit/upload/6376/ESDS-RFC-030v1.0.pdf) will fail to parse.

- **CUMULUS-1208**
  - The granule object input to `@cumulus/queue-granules` will now be added to ingest workflow messages **as is**. In practice, this means that if you are using `@cumulus/queue-granules` to trigger ingest workflows and your granule objects input have invalid properties, then your ingest workflows will fail due to schema validation errors.

### Added

- **CUMULUS-777**
  - Added new cookbook entry on configuring Cumulus to track ancillary files.
- **CUMULUS-1183**
  - Kes overrides will now abort with a warning if a workflow step is configured without a corresponding
    lambda configuration
- **CUMULUS-1223**

  - Adds convenience function `@cumulus/common/bucketsConfigJsonObject` for fetching stack's bucket configuration as an object.

- **CUMULUS-853**
  - Updated FakeProcessing example lambda to include option to generate fake browse
  - Added feature documentation for ancillary metadata export, a new cookbook entry describing a workflow with ancillary metadata generation(browse), and related task definition documentation
- **CUMULUS-805**
  - Added a CloudWatch alarm to check running ElasticSearch instances, and a CloudWatch dashboard to view the health of ElasticSearch
  - Specify `AWS_REGION` in `.env` to be used by deployment script
- **CUMULUS-803**
  - Added CloudWatch alarms to check running tasks of each ECS service, and add the alarms to CloudWatch dashboard
- **CUMULUS-670**
  - Added Ancillary Metadata Export feature (see https://nasa.github.io/cumulus/docs/features/ancillary_metadata for more information)
  - Added new Collection file parameter "fileType" that allows configuration of workflow granule file fileType
- **CUMULUS-1184** - Added kes logging output to ensure we always see the state machine reference before failures due to configuration
- **CUMULUS-1105** - Added a dashboard endpoint to serve the dashboard from an S3 bucket
- **CUMULUS-1199** - Moves `s3credentials` endpoint from the backend to the distribution API.
- **CUMULUS-666**
  - Added `@api/endpoints/s3credentials` to allow EarthData Login authorized users to retrieve temporary security credentials for same-region direct S3 access.
- **CUMULUS-671**
  - Added `@packages/integration-tests/api/distribution/getDistributionApiS3SignedUrl()` to return the S3 signed URL for a file protected by the distribution API
- **CUMULUS-672**
  - Added `cmrMetadataFormat` and `cmrConceptId` to output for individual granules from `@cumulus/post-to-cmr`. `cmrMetadataFormat` will be read from the `cmrMetadataFormat` generated for each granule in `@cumulus/cmrjs/publish2CMR()`
  - Added helpers to `@packages/integration-tests/api/distribution`:
    - `getDistributionApiFileStream()` returns a stream to download files protected by the distribution API
    - `getDistributionFileUrl()` constructs URLs for requesting files from the distribution API
- **CUMULUS-1185** `@cumulus/api/models/Granule.removeGranuleFromCmrByGranule` to replace `@cumulus/api/models/Granule.removeGranuleFromCmr` and use the Granule UR from the CMR metadata to remove the granule from CMR

- **CUMULUS-1101**

  - Added new `@cumulus/checksum` package. This package provides functions to calculate and validate checksums.
  - Added new checksumming functions to `@cumulus/common/aws`: `calculateS3ObjectChecksum` and `validateS3ObjectChecksum`, which depend on the `checksum` package.

- CUMULUS-1171

  - Added `@cumulus/common` API documentation to `packages/common/docs/API.md`
  - Added an `npm run build-docs` task to `@cumulus/common`
  - Added `@cumulus/common/string#isValidHostname()`
  - Added `@cumulus/common/string#match()`
  - Added `@cumulus/common/string#matches()`
  - Added `@cumulus/common/string#toLower()`
  - Added `@cumulus/common/string#toUpper()`
  - Added `@cumulus/common/URLUtils#buildURL()`
  - Added `@cumulus/common/util#isNil()`
  - Added `@cumulus/common/util#isNull()`
  - Added `@cumulus/common/util#isUndefined()`
  - Added `@cumulus/common/util#negate()`

- **CUMULUS-1176**

  - Added new `@cumulus/files-to-granules` task to handle converting file array output from `cumulus-process` tasks into granule objects.
    Allows simplification of `@cumulus/move-granules` and `@cumulus/post-to-cmr`, see Changed section for more details.

- CUMULUS-1151 Compare the granule holdings in CMR with Cumulus' internal data store
- CUMULUS-1152 Compare the granule file holdings in CMR with Cumulus' internal data store

### Changed

- **CUMULUS-1216** - Updated `@cumulus/ingest/granule/ingestFile` to download files to expected staging location.
- **CUMULUS-1208** - Updated `@cumulus/ingest/queue/enqueueGranuleIngestMessage()` to not transform granule object passed to it when building an ingest message
- **CUMULUS-1198** - `@cumulus/ingest` no longer enforces any expectations about whether `provider_path` contains a leading slash or not.
- **CUMULUS-1170**
  - Update scripts and docs to use `npm` instead of `yarn`
  - Use `package-lock.json` files to ensure matching versions of npm packages
  - Update CI builds to use `npm ci` instead of `npm install`
- **CUMULUS-670**
  - Updated ParsePDR task to read standard PDR types+ (+ tgz as an external customer requirement) and add a fileType to granule-files on Granule discovery
  - Updated ParsePDR to fail if unrecognized type is used
  - Updated all relevant task schemas to include granule->files->filetype as a string value
  - Updated tests/test fixtures to include the fileType in the step function/task inputs and output validations as needed
  - Updated MoveGranules task to handle incoming configuration with new "fileType" values and to add them as appropriate to the lambda output.
  - Updated DiscoverGranules step/related workflows to read new Collection file parameter fileType that will map a discovered file to a workflow fileType
  - Updated CNM parser to add the fileType to the defined granule file fileType on ingest and updated integration tests to verify/validate that behavior
  - Updated generateEcho10XMLString in cmr-utils.js to use a map/related library to ensure order as CMR requires ordering for their online resources.
  - Updated post-to-cmr task to appropriately export CNM filetypes to CMR in echo10/UMM exports
- **CUMULUS-1139** - Granules stored in the API contain a `files` property. That schema has been greatly
  simplified and now better matches the CNM format.
  - The `name` property has been renamed to `fileName`.
  - The `filepath` property has been renamed to `key`.
  - The `checksumValue` property has been renamed to `checksum`.
  - The `path` property has been removed.
  - The `url_path` property has been removed.
  - The `filename` property (which contained an `s3://` URL) has been removed, and the `bucket`
    and `key` properties should be used instead. Any requests sent to the API containing a `granule.files[].filename`
    property will be rejected, and any responses coming back from the API will not contain that
    `filename` property.
  - A `source` property has been added, which is a URL indicating the original source of the file.
  - `@cumulus/ingest/granule.moveGranuleFiles()` no longer includes a `filename` field in its
    output. The `bucket` and `key` fields should be used instead.
- **CUMULUS-672**

  - Changed `@cumulus/integration-tests/api/EarthdataLogin.getEarthdataLoginRedirectResponse` to `@cumulus/integration-tests/api/EarthdataLogin.getEarthdataAccessToken`. The new function returns an access response from Earthdata login, if successful.
  - `@cumulus/integration-tests/cmr/getOnlineResources` now accepts an object of options, including `cmrMetadataFormat`. Based on the `cmrMetadataFormat`, the function will correctly retrieve the online resources for each metadata format (ECHO10, UMM-G)

- **CUMULUS-1101**

  - Moved `@cumulus/common/file/getFileChecksumFromStream` into `@cumulus/checksum`, and renamed it to `generateChecksumFromStream`.
    This is a breaking change for users relying on `@cumulus/common/file/getFileChecksumFromStream`.
  - Refactored `@cumulus/ingest/Granule` to depend on new `common/aws` checksum functions and remove significantly present checksumming code.
    - Deprecated `@cumulus/ingest/granule.validateChecksum`. Replaced with `@cumulus/ingest/granule.verifyFile`.
    - Renamed `granule.getChecksumFromFile` to `granule.retrieveSuppliedFileChecksumInformation` to be more accurate.
  - Deprecated `@cumulus/common/aws.checksumS3Objects`. Use `@cumulus/common/aws.calculateS3ObjectChecksum` instead.

- CUMULUS-1171

  - Fixed provider handling in the API to make it consistent between protocols.
    Before this change, FTP providers were configured using the `host` and
    `port` properties. HTTP providers ignored `port` and `protocol`, and stored
    an entire URL in the `host` property. Updated the API to only accept valid
    hostnames or IP addresses in the `provider.host` field. Updated ingest code
    to properly build HTTP and HTTPS URLs from `provider.protocol`,
    `provider.host`, and `provider.port`.
  - The default provider port was being set to 21, no matter what protocol was
    being used. Removed that default.

- **CUMULUS-1176**

  - `@cumulus/move-granules` breaking change:
    Input to `move-granules` is now expected to be in the form of a granules object (i.e. `{ granules: [ { ... }, { ... } ] }`);
    For backwards compatibility with array-of-files outputs from processing steps, use the new `@cumulus/files-to-granules` task as an intermediate step.
    This task will perform the input translation. This change allows `move-granules` to be simpler and behave more predictably.
    `config.granuleIdExtraction` and `config.input_granules` are no longer needed/used by `move-granules`.
  - `@cumulus/post-to-cmr`: `config.granuleIdExtraction` is no longer needed/used by `post-to-cmr`.

- CUMULUS-1174
  - Better error message and stacktrace for S3KeyPairProvider error reporting.

### Fixed

- **CUMULUS-1218** Reconciliation report will now scan only completed granules.
- `@cumulus/api` files and granules were not getting indexed correctly because files indexing was failing in `db-indexer`
- `@cumulus/deployment` A bug in the Cloudformation template was preventing the API from being able to be launched in a VPC, updated the IAM template to give the permissions to be able to run the API in a VPC

### Deprecated

- `@cumulus/api/models/Granule.removeGranuleFromCmr`, instead use `@cumulus/api/models/Granule.removeGranuleFromCmrByGranule`
- `@cumulus/ingest/granule.validateChecksum`, instead use `@cumulus/ingest/granule.verifyFile`
- `@cumulus/common/aws.checksumS3Objects`, instead use `@cumulus/common/aws.calculateS3ObjectChecksum`
- `@cumulus/cmrjs`: `getGranuleId` and `getCmrFiles` are deprecated due to changes in input handling.

## [v1.11.3] - 2019-3-5

### Added

- **CUMULUS-1187** - Added `@cumulus/ingest/granule/duplicateHandlingType()` to determine how duplicate files should be handled in an ingest workflow

### Fixed

- **CUMULUS-1187** - workflows not respecting the duplicate handling value specified in the collection
- Removed refreshToken schema requirement for OAuth

## [v1.11.2] - 2019-2-15

### Added

- CUMULUS-1169
  - Added a `@cumulus/common/StepFunctions` module. It contains functions for querying the AWS
    StepFunctions API. These functions have the ability to retry when a ThrottlingException occurs.
  - Added `@cumulus/common/aws.retryOnThrottlingException()`, which will wrap a function in code to
    retry on ThrottlingExceptions.
  - Added `@cumulus/common/test-utils.throttleOnce()`, which will cause a function to return a
    ThrottlingException the first time it is called, then return its normal result after that.
- CUMULUS-1103 Compare the collection holdings in CMR with Cumulus' internal data store
- CUMULUS-1099 Add support for UMMG JSON metadata versions > 1.4.
  - If a version is found in the metadata object, that version is used for processing and publishing to CMR otherwise, version 1.4 is assumed.
- CUMULUS-678
  - Added support for UMMG json v1.4 metadata files.
    `reconcileCMRMetadata` added to `@cumulus/cmrjs` to update metadata record with new file locations.
    `@cumulus/common/errors` adds two new error types `CMRMetaFileNotFound` and `InvalidArgument`.
    `@cumulus/common/test-utils` adds new function `randomId` to create a random string with id to help in debugging.
    `@cumulus/common/BucketsConfig` adds a new helper class `BucketsConfig` for working with bucket stack configuration and bucket names.
    `@cumulus/common/aws` adds new function `s3PutObjectTagging` as a convenience for the aws [s3().putObjectTagging](https://docs.aws.amazon.com/AWSJavaScriptSDK/latest/AWS/S3.html#putObjectTagging-property) function.
    `@cumulus/cmrjs` Adds: - `isCMRFile` - Identify an echo10(xml) or UMMG(json) metadata file. - `metadataObjectFromCMRFile` Read and parse CMR XML file from s3. - `updateCMRMetadata` Modify a cmr metadata (xml/json) file with updated information. - `publish2CMR` Posts XML or UMMG CMR data to CMR service. - `reconcileCMRMetadata` Reconciles cmr metadata file after a file moves.
- Adds some ECS and other permissions to StepRole to enable running ECS tasks from a workflow
- Added Apache logs to cumulus api and distribution lambdas
- **CUMULUS-1119** - Added `@cumulus/integration-tests/api/EarthdataLogin.getEarthdataLoginRedirectResponse` helper for integration tests to handle login with Earthdata and to return response from redirect to Cumulus API
- **CUMULUS-673** Added `@cumulus/common/file/getFileChecksumFromStream` to get file checksum from a readable stream

### Fixed

- CUMULUS-1123
  - Cloudformation template overrides now work as expected

### Changed

- CUMULUS-1169
  - Deprecated the `@cumulus/common/step-functions` module.
  - Updated code that queries the StepFunctions API to use the retry-enabled functions from
    `@cumulus/common/StepFunctions`
- CUMULUS-1121
  - Schema validation is now strongly enforced when writing to the database.
    Additional properties are not allowed and will result in a validation error.
- CUMULUS-678
  `tasks/move-granules` simplified and refactored to use functionality from cmrjs.
  `ingest/granules.moveGranuleFiles` now just moves granule files and returns a list of the updated files. Updating metadata now handled by `@cumulus/cmrjs/reconcileCMRMetadata`.
  `move-granules.updateGranuleMetadata` refactored and bugs fixed in the case of a file matching multiple collection.files.regexps.
  `getCmrXmlFiles` simplified and now only returns an object with the cmrfilename and the granuleId.
  `@cumulus/test-processing` - test processing task updated to generate UMM-G metadata

- CUMULUS-1043

  - `@cumulus/api` now uses [express](http://expressjs.com/) as the API engine.
  - All `@cumulus/api` endpoints on ApiGateway are consolidated to a single endpoint the uses `{proxy+}` definition.
  - All files under `packages/api/endpoints` along with associated tests are updated to support express's request and response objects.
  - Replaced environment variables `internal`, `bucket` and `systemBucket` with `system_bucket`.
  - Update `@cumulus/integration-tests` to work with updated cumulus-api express endpoints

- `@cumulus/integration-tests` - `buildAndExecuteWorkflow` and `buildWorkflow` updated to take a `meta` param to allow for additional fields to be added to the workflow `meta`

- **CUMULUS-1049** Updated `Retrieve Execution Status API` in `@cumulus/api`: If the execution doesn't exist in Step Function API, Cumulus API returns the execution status information from the database.

- **CUMULUS-1119**
  - Renamed `DISTRIBUTION_URL` environment variable to `DISTRIBUTION_ENDPOINT`
  - Renamed `DEPLOYMENT_ENDPOINT` environment variable to `DISTRIBUTION_REDIRECT_ENDPOINT`
  - Renamed `API_ENDPOINT` environment variable to `TOKEN_REDIRECT_ENDPOINT`

### Removed

- Functions deprecated before 1.11.0:
  - @cumulus/api/models/base: static Manager.createTable() and static Manager.deleteTable()
  - @cumulus/ingest/aws/S3
  - @cumulus/ingest/aws/StepFunction.getExecution()
  - @cumulus/ingest/aws/StepFunction.pullEvent()
  - @cumulus/ingest/consumer.Consume
  - @cumulus/ingest/granule/Ingest.getBucket()

### Deprecated

`@cmrjs/ingestConcept`, instead use the CMR object methods. `@cmrjs/CMR.ingestGranule` or `@cmrjs/CMR.ingestCollection`
`@cmrjs/searchConcept`, instead use the CMR object methods. `@cmrjs/CMR.searchGranules` or `@cmrjs/CMR.searchCollections`
`@cmrjs/deleteConcept`, instead use the CMR object methods. `@cmrjs/CMR.deleteGranule` or `@cmrjs/CMR.deleteCollection`

## [v1.11.1] - 2018-12-18

**Please Note**

- Ensure your `app/config.yml` has a `clientId` specified in the `cmr` section. This will allow CMR to identify your requests for better support and metrics.
  - For an example, please see [the example config](https://github.com/nasa/cumulus/blob/1c7e2bf41b75da9f87004c4e40fbcf0f39f56794/example/app/config.yml#L128).

### Added

- Added a `/tokenDelete` endpoint in `@cumulus/api` to delete access token records

### Changed

- CUMULUS-678
  `@cumulus/ingest/crypto` moved and renamed to `@cumulus/common/key-pair-provider`
  `@cumulus/ingest/aws` function: `KMSDecryptionFailed` and class: `KMS` extracted and moved to `@cumulus/common` and `KMS` is exported as `KMSProvider` from `@cumulus/common/key-pair-provider`
  `@cumulus/ingest/granule` functions: `publish`, `getGranuleId`, `getXMLMetadataAsString`, `getMetadataBodyAndTags`, `parseXmlString`, `getCmrXMLFiles`, `postS3Object`, `contructOnlineAccessUrls`, `updateMetadata`, extracted and moved to `@cumulus/cmrjs`
  `getGranuleId`, `getCmrXMLFiles`, `publish`, `updateMetadata` removed from `@cumulus/ingest/granule` and added to `@cumulus/cmrjs`;
  `updateMetadata` renamed `updateCMRMetadata`.
  `@cumulus/ingest` test files renamed.
- **CUMULUS-1070**
  - Add `'Client-Id'` header to all `@cumulus/cmrjs` requests (made via `searchConcept`, `ingestConcept`, and `deleteConcept`).
  - Updated `cumulus/example/app/config.yml` entry for `cmr.clientId` to use stackName for easier CMR-side identification.

## [v1.11.0] - 2018-11-30

**Please Note**

- Redeploy IAM roles:
  - CUMULUS-817 includes a migration that requires reconfiguration/redeployment of IAM roles. Please see the [upgrade instructions](https://nasa.github.io/cumulus/docs/upgrade/1.11.0) for more information.
  - CUMULUS-977 includes a few new SNS-related permissions added to the IAM roles that will require redeployment of IAM roles.
- `cumulus-message-adapter` v1.0.13+ is required for `@cumulus/api` granule reingest API to work properly. The latest version should be downloaded automatically by kes.
- A `TOKEN_SECRET` value (preferably 256-bit for security) must be added to `.env` to securely sign JWTs used for authorization in `@cumulus/api`

### Changed

- **CUUMULUS-1000** - Distribution endpoint now persists logins, instead of
  redirecting to Earthdata Login on every request
- **CUMULUS-783 CUMULUS-790** - Updated `@cumulus/sync-granule` and `@cumulus/move-granules` tasks to always overwrite existing files for manually-triggered reingest.
- **CUMULUS-906** - Updated `@cumulus/api` granule reingest API to
  - add `reingestGranule: true` and `forceDuplicateOverwrite: true` to Cumulus message `cumulus_meta.cumulus_context` field to indicate that the workflow is a manually triggered re-ingest.
  - return warning message to operator when duplicateHandling is not `replace`
  - `cumulus-message-adapter` v1.0.13+ is required.
- **CUMULUS-793** - Updated the granule move PUT request in `@cumulus/api` to reject the move with a 409 status code if one or more of the files already exist at the destination location
- Updated `@cumulus/helloworld` to use S3 to store state for pass on retry tests
- Updated `@cumulus/ingest`:
  - [Required for MAAP] `http.js#list` will now find links with a trailing whitespace
  - Removed code from `granule.js` which looked for files in S3 using `{ Bucket: discoveredFile.bucket, Key: discoveredFile.name }`. This is obsolete since `@cumulus/ingest` uses a `file-staging` and `constructCollectionId()` directory prefixes by default.
- **CUMULUS-989**
  - Updated `@cumulus/api` to use [JWT (JSON Web Token)](https://jwt.io/introduction/) as the transport format for API authorization tokens and to use JWT verification in the request authorization
  - Updated `/token` endpoint in `@cumulus/api` to return tokens as JWTs
  - Added a `/refresh` endpoint in `@cumulus/api` to request new access tokens from the OAuth provider using the refresh token
  - Added `refreshAccessToken` to `@cumulus/api/lib/EarthdataLogin` to manage refresh token requests with the Earthdata OAuth provider

### Added

- **CUMULUS-1050**
  - Separated configuration flags for originalPayload/finalPayload cleanup such that they can be set to different retention times
- **CUMULUS-798**
  - Added daily Executions cleanup CloudWatch event that triggers cleanExecutions lambda
  - Added cleanExecutions lambda that removes finalPayload/originalPayload field entries for records older than configured timeout value (execution_payload_retention_period), with a default of 30 days
- **CUMULUS-815/816**
  - Added 'originalPayload' and 'finalPayload' fields to Executions table
  - Updated Execution model to populate originalPayload with the execution payload on record creation
  - Updated Execution model code to populate finalPayload field with the execution payload on execution completion
  - Execution API now exposes the above fields
- **CUMULUS-977**
  - Rename `kinesisConsumer` to `messageConsumer` as it handles both Kinesis streams and SNS topics as of this version.
  - Add `sns`-type rule support. These rules create a subscription between an SNS topic and the `messageConsumer`.
    When a message is received, `messageConsumer` is triggered and passes the SNS message (JSON format expected) in
    its entirety to the workflow in the `payload` field of the Cumulus message. For more information on sns-type rules,
    see the [documentation](https://nasa.github.io/cumulus/docs/data-cookbooks/setup#rules).
- **CUMULUS-975**
  - Add `KinesisInboundEventLogger` and `KinesisOutboundEventLogger` API lambdas. These lambdas
    are utilized to dump incoming and outgoing ingest workflow kinesis streams
    to cloudwatch for analytics in case of AWS/stream failure.
  - Update rules model to allow tracking of log_event ARNs related to
    Rule event logging. Kinesis rule types will now automatically log
    incoming events via a Kinesis event triggered lambda.
    CUMULUS-975-migration-4
  - Update migration code to require explicit migration names per run
  - Added migration_4 to migrate/update exisitng Kinesis rules to have a log event mapping
  - Added new IAM policy for migration lambda
- **CUMULUS-775**
  - Adds a instance metadata endpoint to the `@cumulus/api` package.
  - Adds a new convenience function `hostId` to the `@cumulus/cmrjs` to help build environment specific cmr urls.
  - Fixed `@cumulus/cmrjs.searchConcept` to search and return CMR results.
  - Modified `@cumulus/cmrjs.CMR.searchGranule` and `@cumulus/cmrjs.CMR.searchCollection` to include CMR's provider as a default parameter to searches.
- **CUMULUS-965**
  - Add `@cumulus/test-data.loadJSONTestData()`,
    `@cumulus/test-data.loadTestData()`, and
    `@cumulus/test-data.streamTestData()` to safely load test data. These
    functions should be used instead of using `require()` to load test data,
    which could lead to tests interferring with each other.
  - Add a `@cumulus/common/util/deprecate()` function to mark a piece of code as
    deprecated
- **CUMULUS-986**
  - Added `waitForTestExecutionStart` to `@cumulus/integration-tests`
- **CUMULUS-919**
  - In `@cumulus/deployment`, added support for NGAP permissions boundaries for IAM roles with `useNgapPermissionBoundary` flag in `iam/config.yml`. Defaults to false.

### Fixed

- Fixed a bug where FTP sockets were not closed after an error, keeping the Lambda function active until it timed out [CUMULUS-972]
- **CUMULUS-656**
  - The API will no longer allow the deletion of a provider if that provider is
    referenced by a rule
  - The API will no longer allow the deletion of a collection if that collection
    is referenced by a rule
- Fixed a bug where `@cumulus/sf-sns-report` was not pulling large messages from S3 correctly.

### Deprecated

- `@cumulus/ingest/aws/StepFunction.pullEvent()`. Use `@cumulus/common/aws.pullStepFunctionEvent()`.
- `@cumulus/ingest/consumer.Consume` due to unpredictable implementation. Use `@cumulus/ingest/consumer.Consumer`.
  Call `Consumer.consume()` instead of `Consume.read()`.

## [v1.10.4] - 2018-11-28

### Added

- **CUMULUS-1008**
  - New `config.yml` parameter for SQS consumers: `sqs_consumer_rate: (default 500)`, which is the maximum number of
    messages the consumer will attempt to process per execution. Currently this is only used by the sf-starter consumer,
    which runs every minute by default, making this a messages-per-minute upper bound. SQS does not guarantee the number
    of messages returned per call, so this is not a fixed rate of consumption, only attempted number of messages received.

### Deprecated

- `@cumulus/ingest/consumer.Consume` due to unpredictable implementation. Use `@cumulus/ingest/consumer.Consumer`.

### Changed

- Backported update of `packages/api` dependency `@mapbox/dyno` to `1.4.2` to mitigate `event-stream` vulnerability.

## [v1.10.3] - 2018-10-31

### Added

- **CUMULUS-817**
  - Added AWS Dead Letter Queues for lambdas that are scheduled asynchronously/such that failures show up only in cloudwatch logs.
- **CUMULUS-956**
  - Migrated developer documentation and data-cookbooks to Docusaurus
    - supports versioning of documentation
  - Added `docs/docs-how-to.md` to outline how to do things like add new docs or locally install for testing.
  - Deployment/CI scripts have been updated to work with the new format
- **CUMULUS-811**
  - Added new S3 functions to `@cumulus/common/aws`:
    - `aws.s3TagSetToQueryString`: converts S3 TagSet array to querystring (for use with upload()).
    - `aws.s3PutObject`: Returns promise of S3 `putObject`, which puts an object on S3
    - `aws.s3CopyObject`: Returns promise of S3 `copyObject`, which copies an object in S3 to a new S3 location
    - `aws.s3GetObjectTagging`: Returns promise of S3 `getObjectTagging`, which returns an object containing an S3 TagSet.
  - `@/cumulus/common/aws.s3PutObject` defaults to an explicit `ACL` of 'private' if not overridden.
  - `@/cumulus/common/aws.s3CopyObject` defaults to an explicit `TaggingDirective` of 'COPY' if not overridden.

### Deprecated

- **CUMULUS-811**
  - Deprecated `@cumulus/ingest/aws.S3`. Member functions of this class will now
    log warnings pointing to similar functionality in `@cumulus/common/aws`.

## [v1.10.2] - 2018-10-24

### Added

- **CUMULUS-965**
  - Added a `@cumulus/logger` package
- **CUMULUS-885**
  - Added 'human readable' version identifiers to Lambda Versioning lambda aliases
- **CUMULUS-705**
  - Note: Make sure to update the IAM stack when deploying this update.
  - Adds an AsyncOperations model and associated DynamoDB table to the
    `@cumulus/api` package
  - Adds an /asyncOperations endpoint to the `@cumulus/api` package, which can
    be used to fetch the status of an AsyncOperation.
  - Adds a /bulkDelete endpoint to the `@cumulus/api` package, which performs an
    asynchronous bulk-delete operation. This is a stub right now which is only
    intended to demonstration how AsyncOperations work.
  - Adds an AsyncOperation ECS task to the `@cumulus/api` package, which will
    fetch an Lambda function, run it in ECS, and then store the result to the
    AsyncOperations table in DynamoDB.
- **CUMULUS-851** - Added workflow lambda versioning feature to allow in-flight workflows to use lambda versions that were in place when a workflow was initiated

  - Updated Kes custom code to remove logic that used the CMA file key to determine template compilation logic. Instead, utilize a `customCompilation` template configuration flag to indicate a template should use Cumulus's kes customized methods instead of 'core'.
  - Added `useWorkflowLambdaVersions` configuration option to enable the lambdaVersioning feature set. **This option is set to true by default** and should be set to false to disable the feature.
  - Added uniqueIdentifier configuration key to S3 sourced lambdas to optionally support S3 lambda resource versioning within this scheme. This key must be unique for each modified version of the lambda package and must be updated in configuration each time the source changes.
  - Added a new nested stack template that will create a `LambdaVersions` stack that will take lambda parameters from the base template, generate lambda versions/aliases and return outputs with references to the most 'current' lambda alias reference, and updated 'core' template to utilize these outputs (if `useWorkflowLambdaVersions` is enabled).

- Created a `@cumulus/api/lib/OAuth2` interface, which is implemented by the
  `@cumulus/api/lib/EarthdataLogin` and `@cumulus/api/lib/GoogleOAuth2` classes.
  Endpoints that need to handle authentication will determine which class to use
  based on environment variables. This also greatly simplifies testing.
- Added `@cumulus/api/lib/assertions`, containing more complex AVA test assertions
- Added PublishGranule workflow to publish a granule to CMR without full reingest. (ingest-in-place capability)

- `@cumulus/integration-tests` new functionality:
  - `listCollections` to list collections from a provided data directory
  - `deleteCollection` to delete list of collections from a deployed stack
  - `cleanUpCollections` combines the above in one function.
  - `listProviders` to list providers from a provided data directory
  - `deleteProviders` to delete list of providers from a deployed stack
  - `cleanUpProviders` combines the above in one function.
  - `@cumulus/integrations-tests/api.js`: `deleteGranule` and `deletePdr` functions to make `DELETE` requests to Cumulus API
  - `rules` API functionality for posting and deleting a rule and listing all rules
  - `wait-for-deploy` lambda for use in the redeployment tests
- `@cumulus/ingest/granule.js`: `ingestFile` inserts new `duplicate_found: true` field in the file's record if a duplicate file already exists on S3.
- `@cumulus/api`: `/execution-status` endpoint requests and returns complete execution output if execution output is stored in S3 due to size.
- Added option to use environment variable to set CMR host in `@cumulus/cmrjs`.
- **CUMULUS-781** - Added integration tests for `@cumulus/sync-granule` when `duplicateHandling` is set to `replace` or `skip`
- **CUMULUS-791** - `@cumulus/move-granules`: `moveFileRequest` inserts new `duplicate_found: true` field in the file's record if a duplicate file already exists on S3. Updated output schema to document new `duplicate_found` field.

### Removed

- Removed `@cumulus/common/fake-earthdata-login-server`. Tests can now create a
  service stub based on `@cumulus/api/lib/OAuth2` if testing requires handling
  authentication.

### Changed

- **CUMULUS-940** - modified `@cumulus/common/aws` `receiveSQSMessages` to take a parameter object instead of positional parameters. All defaults remain the same, but now access to long polling is available through `options.waitTimeSeconds`.
- **CUMULUS-948** - Update lambda functions `CNMToCMA` and `CnmResponse` in the `cumulus-data-shared` bucket and point the default stack to them.
- **CUMULUS-782** - Updated `@cumulus/sync-granule` task and `Granule.ingestFile` in `@cumulus/ingest` to keep both old and new data when a destination file with different checksum already exists and `duplicateHandling` is `version`
- Updated the config schema in `@cumulus/move-granules` to include the `moveStagedFiles` param.
- **CUMULUS-778** - Updated config schema and documentation in `@cumulus/sync-granule` to include `duplicateHandling` parameter for specifying how duplicate filenames should be handled
- **CUMULUS-779** - Updated `@cumulus/sync-granule` to throw `DuplicateFile` error when destination files already exist and `duplicateHandling` is `error`
- **CUMULUS-780** - Updated `@cumulus/sync-granule` to use `error` as the default for `duplicateHandling` when it is not specified
- **CUMULUS-780** - Updated `@cumulus/api` to use `error` as the default value for `duplicateHandling` in the `Collection` model
- **CUMULUS-785** - Updated the config schema and documentation in `@cumulus/move-granules` to include `duplicateHandling` parameter for specifying how duplicate filenames should be handled
- **CUMULUS-786, CUMULUS-787** - Updated `@cumulus/move-granules` to throw `DuplicateFile` error when destination files already exist and `duplicateHandling` is `error` or not specified
- **CUMULUS-789** - Updated `@cumulus/move-granules` to keep both old and new data when a destination file with different checksum already exists and `duplicateHandling` is `version`

### Fixed

- `getGranuleId` in `@cumulus/ingest` bug: `getGranuleId` was constructing an error using `filename` which was undefined. The fix replaces `filename` with the `uri` argument.
- Fixes to `del` in `@cumulus/api/endpoints/granules.js` to not error/fail when not all files exist in S3 (e.g. delete granule which has only 2 of 3 files ingested).
- `@cumulus/deployment/lib/crypto.js` now checks for private key existence properly.

## [v1.10.1] - 2018-09-4

### Fixed

- Fixed cloudformation template errors in `@cumulus/deployment/`
  - Replaced references to Fn::Ref: with Ref:
  - Moved long form template references to a newline

## [v1.10.0] - 2018-08-31

### Removed

- Removed unused and broken code from `@cumulus/common`
  - Removed `@cumulus/common/test-helpers`
  - Removed `@cumulus/common/task`
  - Removed `@cumulus/common/message-source`
  - Removed the `getPossiblyRemote` function from `@cumulus/common/aws`
  - Removed the `startPromisedSfnExecution` function from `@cumulus/common/aws`
  - Removed the `getCurrentSfnTask` function from `@cumulus/common/aws`

### Changed

- **CUMULUS-839** - In `@cumulus/sync-granule`, 'collection' is now an optional config parameter

### Fixed

- **CUMULUS-859** Moved duplicate code in `@cumulus/move-granules` and `@cumulus/post-to-cmr` to `@cumulus/ingest`. Fixed imports making assumptions about directory structure.
- `@cumulus/ingest/consumer` correctly limits the number of messages being received and processed from SQS. Details:
  - **Background:** `@cumulus/api` includes a lambda `<stack-name>-sqs2sf` which processes messages from the `<stack-name>-startSF` SQS queue every minute. The `sqs2sf` lambda uses `@cumulus/ingest/consumer` to receive and process messages from SQS.
  - **Bug:** More than `messageLimit` number of messages were being consumed and processed from the `<stack-name>-startSF` SQS queue. Many step functions were being triggered simultaneously by the lambda `<stack-name>-sqs2sf` (which consumes every minute from the `startSF` queue) and resulting in step function failure with the error: `An error occurred (ThrottlingException) when calling the GetExecutionHistory`.
  - **Fix:** `@cumulus/ingest/consumer#processMessages` now processes messages until `timeLimit` has passed _OR_ once it receives up to `messageLimit` messages. `sqs2sf` is deployed with a [default `messageLimit` of 10](https://github.com/nasa/cumulus/blob/670000c8a821ff37ae162385f921c40956e293f7/packages/deployment/app/config.yml#L147).
  - **IMPORTANT NOTE:** `consumer` will actually process up to `messageLimit * 2 - 1` messages. This is because sometimes `receiveSQSMessages` will return less than `messageLimit` messages and thus the consumer will continue to make calls to `receiveSQSMessages`. For example, given a `messageLimit` of 10 and subsequent calls to `receiveSQSMessages` returns up to 9 messages, the loop will continue and a final call could return up to 10 messages.

## [v1.9.1] - 2018-08-22

**Please Note** To take advantage of the added granule tracking API functionality, updates are required for the message adapter and its libraries. You should be on the following versions:

- `cumulus-message-adapter` 1.0.9+
- `cumulus-message-adapter-js` 1.0.4+
- `cumulus-message-adapter-java` 1.2.7+
- `cumulus-message-adapter-python` 1.0.5+

### Added

- **CUMULUS-687** Added logs endpoint to search for logs from a specific workflow execution in `@cumulus/api`. Added integration test.
- **CUMULUS-836** - `@cumulus/deployment` supports a configurable docker storage driver for ECS. ECS can be configured with either `devicemapper` (the default storage driver for AWS ECS-optimized AMIs) or `overlay2` (the storage driver used by the NGAP 2.0 AMI). The storage driver can be configured in `app/config.yml` with `ecs.docker.storageDriver: overlay2 | devicemapper`. The default is `overlay2`.
  - To support this configuration, a [Handlebars](https://handlebarsjs.com/) helper `ifEquals` was added to `packages/deployment/lib/kes.js`.
- **CUMULUS-836** - `@cumulus/api` added IAM roles required by the NGAP 2.0 AMI. The NGAP 2.0 AMI runs a script `register_instances_with_ssm.py` which requires the ECS IAM role to include `ec2:DescribeInstances` and `ssm:GetParameter` permissions.

### Fixed

- **CUMULUS-836** - `@cumulus/deployment` uses `overlay2` driver by default and does not attempt to write `--storage-opt dm.basesize` to fix [this error](https://github.com/moby/moby/issues/37039).
- **CUMULUS-413** Kinesis processing now captures all errrors.
  - Added kinesis fallback mechanism when errors occur during record processing.
  - Adds FallbackTopicArn to `@cumulus/api/lambdas.yml`
  - Adds fallbackConsumer lambda to `@cumulus/api`
  - Adds fallbackqueue option to lambda definitions capture lambda failures after three retries.
  - Adds kinesisFallback SNS topic to signal incoming errors from kinesis stream.
  - Adds kinesisFailureSQS to capture fully failed events from all retries.
- **CUMULUS-855** Adds integration test for kinesis' error path.
- **CUMULUS-686** Added workflow task name and version tracking via `@cumulus/api` executions endpoint under new `tasks` property, and under `workflow_tasks` in step input/output.
  - Depends on `cumulus-message-adapter` 1.0.9+, `cumulus-message-adapter-js` 1.0.4+, `cumulus-message-adapter-java` 1.2.7+ and `cumulus-message-adapter-python` 1.0.5+
- **CUMULUS-771**
  - Updated sync-granule to stream the remote file to s3
  - Added integration test for ingesting granules from ftp provider
  - Updated http/https integration tests for ingesting granules from http/https providers
- **CUMULUS-862** Updated `@cumulus/integration-tests` to handle remote lambda output
- **CUMULUS-856** Set the rule `state` to have default value `ENABLED`

### Changed

- In `@cumulus/deployment`, changed the example app config.yml to have additional IAM roles

## [v1.9.0] - 2018-08-06

**Please note** additional information and upgrade instructions [here](https://nasa.github.io/cumulus/docs/upgrade/1.9.0)

### Added

- **CUMULUS-712** - Added integration tests verifying expected behavior in workflows
- **GITC-776-2** - Add support for versioned collections

### Fixed

- **CUMULUS-832**
  - Fixed indentation in example config.yml in `@cumulus/deployment`
  - Fixed issue with new deployment using the default distribution endpoint in `@cumulus/deployment` and `@cumulus/api`

## [v1.8.1] - 2018-08-01

**Note** IAM roles should be re-deployed with this release.

- **Cumulus-726**
  - Added function to `@cumulus/integration-tests`: `sfnStep` includes `getStepInput` which returns the input to the schedule event of a given step function step.
  - Added IAM policy `@cumulus/deployment`: Lambda processing IAM role includes `kinesis::PutRecord` so step function lambdas can write to kinesis streams.
- **Cumulus Community Edition**
  - Added Google OAuth authentication token logic to `@cumulus/api`. Refactored token endpoint to use environment variable flag `OAUTH_PROVIDER` when determining with authentication method to use.
  - Added API Lambda memory configuration variable `api_lambda_memory` to `@cumulus/api` and `@cumulus/deployment`.

### Changed

- **Cumulus-726**
  - Changed function in `@cumulus/api`: `models/rules.js#addKinesisEventSource` was modified to call to `deleteKinesisEventSource` with all required parameters (rule's name, arn and type).
  - Changed function in `@cumulus/integration-tests`: `getStepOutput` can now be used to return output of failed steps. If users of this function want the output of a failed event, they can pass a third parameter `eventType` as `'failure'`. This function will work as always for steps which completed successfully.

### Removed

- **Cumulus-726**

  - Configuration change to `@cumulus/deployment`: Removed default auto scaling configuration for Granules and Files DynamoDB tables.

- **CUMULUS-688**
  - Add integration test for ExecutionStatus
  - Function addition to `@cumulus/integration-tests`: `api` includes `getExecutionStatus` which returns the execution status from the Cumulus API

## [v1.8.0] - 2018-07-23

### Added

- **CUMULUS-718** Adds integration test for Kinesis triggering a workflow.

- **GITC-776-3** Added more flexibility for rules. You can now edit all fields on the rule's record
  We may need to update the api documentation to reflect this.

- **CUMULUS-681** - Add ingest-in-place action to granules endpoint

  - new applyWorkflow action at PUT /granules/{granuleid} Applying a workflow starts an execution of the provided workflow and passes the granule record as payload.
    Parameter(s):
    - workflow - the workflow name

- **CUMULUS-685** - Add parent exeuction arn to the execution which is triggered from a parent step function

### Changed

- **CUMULUS-768** - Integration tests get S3 provider data from shared data folder

### Fixed

- **CUMULUS-746** - Move granule API correctly updates record in dynamo DB and cmr xml file
- **CUMULUS-766** - Populate database fileSize field from S3 if value not present in Ingest payload

## [v1.7.1] - 2018-07-27 - [BACKPORT]

### Fixed

- **CUMULUS-766** - Backport from 1.8.0 - Populate database fileSize field from S3 if value not present in Ingest payload

## [v1.7.0] - 2018-07-02

### Please note: [Upgrade Instructions](https://nasa.github.io/cumulus/docs/upgrade/1.7.0)

### Added

- **GITC-776-2** - Add support for versioned collectons
- **CUMULUS-491** - Add granule reconciliation API endpoints.
- **CUMULUS-480** Add suport for backup and recovery:
  - Add DynamoDB tables for granules, executions and pdrs
  - Add ability to write all records to S3
  - Add ability to download all DynamoDB records in form json files
  - Add ability to upload records to DynamoDB
  - Add migration scripts for copying granule, pdr and execution records from ElasticSearch to DynamoDB
  - Add IAM support for batchWrite on dynamoDB
-
- **CUMULUS-508** - `@cumulus/deployment` cloudformation template allows for lambdas and ECS clusters to have multiple AZ availability.
  - `@cumulus/deployment` also ensures docker uses `devicemapper` storage driver.
- **CUMULUS-755** - `@cumulus/deployment` Add DynamoDB autoscaling support.
  - Application developers can add autoscaling and override default values in their deployment's `app/config.yml` file using a `{TableName}Table:` key.

### Fixed

- **CUMULUS-747** - Delete granule API doesn't delete granule files in s3 and granule in elasticsearch
  - update the StreamSpecification DynamoDB tables to have StreamViewType: "NEW_AND_OLD_IMAGES"
  - delete granule files in s3
- **CUMULUS-398** - Fix not able to filter executions by workflow
- **CUMULUS-748** - Fix invalid lambda .zip files being validated/uploaded to AWS
- **CUMULUS-544** - Post to CMR task has UAT URL hard-coded
  - Made configurable: PostToCmr now requires CMR_ENVIRONMENT env to be set to 'SIT' or 'OPS' for those CMR environments. Default is UAT.

### Changed

- **GITC-776-4** - Changed Discover-pdrs to not rely on collection but use provider_path in config. It also has an optional filterPdrs regex configuration parameter

- **CUMULUS-710** - In the integration test suite, `getStepOutput` returns the output of the first successful step execution or last failed, if none exists

## [v1.6.0] - 2018-06-06

### Please note: [Upgrade Instructions](https://nasa.github.io/cumulus/docs/upgrade/1.6.0)

### Fixed

- **CUMULUS-602** - Format all logs sent to Elastic Search.
  - Extract cumulus log message and index it to Elastic Search.

### Added

- **CUMULUS-556** - add a mechanism for creating and running migration scripts on deployment.
- **CUMULUS-461** Support use of metadata date and other components in `url_path` property

### Changed

- **CUMULUS-477** Update bucket configuration to support multiple buckets of the same type:
  - Change the structure of the buckets to allow for more than one bucket of each type. The bucket structure is now:
    bucket-key:
    name: <bucket-name>
    type: <type> i.e. internal, public, etc.
  - Change IAM and app deployment configuration to support new bucket structure
  - Update tasks and workflows to support new bucket structure
  - Replace instances where buckets.internal is relied upon to either use the system bucket or a configured bucket
  - Move IAM template to the deployment package. NOTE: You now have to specify '--template node_modules/@cumulus/deployment/iam' in your IAM deployment
  - Add IAM cloudformation template support to filter buckets by type

## [v1.5.5] - 2018-05-30

### Added

- **CUMULUS-530** - PDR tracking through Queue-granules
  - Add optional `pdr` property to the sync-granule task's input config and output payload.
- **CUMULUS-548** - Create a Lambda task that generates EMS distribution reports
  - In order to supply EMS Distribution Reports, you must enable S3 Server
    Access Logging on any S3 buckets used for distribution. See [How Do I Enable Server Access Logging for an S3 Bucket?](https://docs.aws.amazon.com/AmazonS3/latest/user-guide/server-access-logging.html)
    The "Target bucket" setting should point at the Cumulus internal bucket.
    The "Target prefix" should be
    "<STACK_NAME>/ems-distribution/s3-server-access-logs/", where "STACK_NAME"
    is replaced with the name of your Cumulus stack.

### Fixed

- **CUMULUS-546 - Kinesis Consumer should catch and log invalid JSON**
  - Kinesis Consumer lambda catches and logs errors so that consumer doesn't get stuck in a loop re-processing bad json records.
- EMS report filenames are now based on their start time instead of the time
  instead of the time that the report was generated
- **CUMULUS-552 - Cumulus API returns different results for the same collection depending on query**
  - The collection, provider and rule records in elasticsearch are now replaced with records from dynamo db when the dynamo db records are updated.

### Added

- `@cumulus/deployment`'s default cloudformation template now configures storage for Docker to match the configured ECS Volume. The template defines Docker's devicemapper basesize (`dm.basesize`) using `ecs.volumeSize`. This addresses ECS default of limiting Docker containers to 10GB of storage ([Read more](https://aws.amazon.com/premiumsupport/knowledge-center/increase-default-ecs-docker-limit/)).

## [v1.5.4] - 2018-05-21

### Added

- **CUMULUS-535** - EMS Ingest, Archive, Archive Delete reports
  - Add lambda EmsReport to create daily EMS Ingest, Archive, Archive Delete reports
  - ems.provider property added to `@cumulus/deployment/app/config.yml`.
    To change the provider name, please add `ems: provider` property to `app/config.yml`.
- **CUMULUS-480** Use DynamoDB to store granules, pdrs and execution records
  - Activate PointInTime feature on DynamoDB tables
  - Increase test coverage on api package
  - Add ability to restore metadata records from json files to DynamoDB
- **CUMULUS-459** provide API endpoint for moving granules from one location on s3 to another

## [v1.5.3] - 2018-05-18

### Fixed

- **CUMULUS-557 - "Add dataType to DiscoverGranules output"**
  - Granules discovered by the DiscoverGranules task now include dataType
  - dataType is now a required property for granules used as input to the
    QueueGranules task
- **CUMULUS-550** Update deployment app/config.yml to force elasticsearch updates for deleted granules

## [v1.5.2] - 2018-05-15

### Fixed

- **CUMULUS-514 - "Unable to Delete the Granules"**
  - updated cmrjs.deleteConcept to return success if the record is not found
    in CMR.

### Added

- **CUMULUS-547** - The distribution API now includes an
  "earthdataLoginUsername" query parameter when it returns a signed S3 URL
- **CUMULUS-527 - "parse-pdr queues up all granules and ignores regex"**
  - Add an optional config property to the ParsePdr task called
    "granuleIdFilter". This property is a regular expression that is applied
    against the filename of the first file of each granule contained in the
    PDR. If the regular expression matches, then the granule is included in
    the output. Defaults to '.', which will match all granules in the PDR.
- File checksums in PDRs now support MD5
- Deployment support to subscribe to an SNS topic that already exists
- **CUMULUS-470, CUMULUS-471** In-region S3 Policy lambda added to API to update bucket policy for in-region access.
- **CUMULUS-533** Added fields to granule indexer to support EMS ingest and archive record creation
- **CUMULUS-534** Track deleted granules
  - added `deletedgranule` type to `cumulus` index.
  - **Important Note:** Force custom bootstrap to re-run by adding this to
    app/config.yml `es: elasticSearchMapping: 7`
- You can now deploy cumulus without ElasticSearch. Just add `es: null` to your `app/config.yml` file. This is only useful for debugging purposes. Cumulus still requires ElasticSearch to properly operate.
- `@cumulus/integration-tests` includes and exports the `addRules` function, which seeds rules into the DynamoDB table.
- Added capability to support EFS in cloud formation template. Also added
  optional capability to ssh to your instance and privileged lambda functions.
- Added support to force discovery of PDRs that have already been processed
  and filtering of selected data types
- `@cumulus/cmrjs` uses an environment variable `USER_IP_ADDRESS` or fallback
  IP address of `10.0.0.0` when a public IP address is not available. This
  supports lambda functions deployed into a VPC's private subnet, where no
  public IP address is available.

### Changed

- **CUMULUS-550** Custom bootstrap automatically adds new types to index on
  deployment

## [v1.5.1] - 2018-04-23

### Fixed

- add the missing dist folder to the hello-world task
- disable uglifyjs on the built version of the pdr-status-check (read: https://github.com/webpack-contrib/uglifyjs-webpack-plugin/issues/264)

## [v1.5.0] - 2018-04-23

### Changed

- Removed babel from all tasks and packages and increased minimum node requirements to version 8.10
- Lambda functions created by @cumulus/deployment will use node8.10 by default
- Moved [cumulus-integration-tests](https://github.com/nasa/cumulus-integration-tests) to the `example` folder CUMULUS-512
- Streamlined all packages dependencies (e.g. remove redundant dependencies and make sure versions are the same across packages)
- **CUMULUS-352:** Update Cumulus Elasticsearch indices to use [index aliases](https://www.elastic.co/guide/en/elasticsearch/reference/current/indices-aliases.html).
- **CUMULUS-519:** ECS tasks are no longer restarted after each CF deployment unless `ecs.restartTasksOnDeploy` is set to true
- **CUMULUS-298:** Updated log filterPattern to include all CloudWatch logs in ElasticSearch
- **CUMULUS-518:** Updates to the SyncGranule config schema
  - `granuleIdExtraction` is no longer a property
  - `process` is now an optional property
  - `provider_path` is no longer a property

### Fixed

- **CUMULUS-455 "Kes deployments using only an updated message adapter do not get automatically deployed"**
  - prepended the hash value of cumulus-message-adapter.zip file to the zip file name of lambda which uses message adapter.
  - the lambda function will be redeployed when message adapter or lambda function are updated
- Fixed a bug in the bootstrap lambda function where it stuck during update process
- Fixed a bug where the sf-sns-report task did not return the payload of the incoming message as the output of the task [CUMULUS-441]

### Added

- **CUMULUS-352:** Add reindex CLI to the API package.
- **CUMULUS-465:** Added mock http/ftp/sftp servers to the integration tests
- Added a `delete` method to the `@common/CollectionConfigStore` class
- **CUMULUS-467 "@cumulus/integration-tests or cumulus-integration-tests should seed provider and collection in deployed DynamoDB"**
  - `example` integration-tests populates providers and collections to database
  - `example` workflow messages are populated from workflow templates in s3, provider and collection information in database, and input payloads. Input templates are removed.
  - added `https` protocol to provider schema

## [v1.4.1] - 2018-04-11

### Fixed

- Sync-granule install

## [v1.4.0] - 2018-04-09

### Fixed

- **CUMULUS-392 "queue-granules not returning the sfn-execution-arns queued"**
  - updated queue-granules to return the sfn-execution-arns queued and pdr if exists.
  - added pdr to ingest message meta.pdr instead of payload, so the pdr information doesn't get lost in the ingest workflow, and ingested granule in elasticsearch has pdr name.
  - fixed sf-sns-report schema, remove the invalid part
  - fixed pdr-status-check schema, the failed execution contains arn and reason
- **CUMULUS-206** make sure homepage and repository urls exist in package.json files of tasks and packages

### Added

- Example folder with a cumulus deployment example

### Changed

- [CUMULUS-450](https://bugs.earthdata.nasa.gov/browse/CUMULUS-450) - Updated
  the config schema of the **queue-granules** task
  - The config no longer takes a "collection" property
  - The config now takes an "internalBucket" property
  - The config now takes a "stackName" property
- [CUMULUS-450](https://bugs.earthdata.nasa.gov/browse/CUMULUS-450) - Updated
  the config schema of the **parse-pdr** task
  - The config no longer takes a "collection" property
  - The "stack", "provider", and "bucket" config properties are now
    required
- **CUMULUS-469** Added a lambda to the API package to prototype creating an S3 bucket policy for direct, in-region S3 access for the prototype bucket

### Removed

- Removed the `findTmpTestDataDirectory()` function from
  `@cumulus/common/test-utils`

### Fixed

- [CUMULUS-450](https://bugs.earthdata.nasa.gov/browse/CUMULUS-450)
  - The **queue-granules** task now enqueues a **sync-granule** task with the
    correct collection config for that granule based on the granule's
    data-type. It had previously been using the collection config from the
    config of the **queue-granules** task, which was a problem if the granules
    being queued belonged to different data-types.
  - The **parse-pdr** task now handles the case where a PDR contains granules
    with different data types, and uses the correct granuleIdExtraction for
    each granule.

### Added

- **CUMULUS-448** Add code coverage checking using [nyc](https://github.com/istanbuljs/nyc).

## [v1.3.0] - 2018-03-29

### Deprecated

- discover-s3-granules is deprecated. The functionality is provided by the discover-granules task

### Fixed

- **CUMULUS-331:** Fix aws.downloadS3File to handle non-existent key
- Using test ftp provider for discover-granules testing [CUMULUS-427]
- **CUMULUS-304: "Add AWS API throttling to pdr-status-check task"** Added concurrency limit on SFN API calls. The default concurrency is 10 and is configurable through Lambda environment variable CONCURRENCY.
- **CUMULUS-414: "Schema validation not being performed on many tasks"** revised npm build scripts of tasks that use cumulus-message-adapter to place schema directories into dist directories.
- **CUMULUS-301:** Update all tests to use test-data package for testing data.
- **CUMULUS-271: "Empty response body from rules PUT endpoint"** Added the updated rule to response body.
- Increased memory allotment for `CustomBootstrap` lambda function. Resolves failed deployments where `CustomBootstrap` lambda function was failing with error `Process exited before completing request`. This was causing deployments to stall, fail to update and fail to rollback. This error is thrown when the lambda function tries to use more memory than it is allotted.
- Cumulus repository folders structure updated:
  - removed the `cumulus` folder altogether
  - moved `cumulus/tasks` to `tasks` folder at the root level
  - moved the tasks that are not converted to use CMA to `tasks/.not_CMA_compliant`
  - updated paths where necessary

### Added

- `@cumulus/integration-tests` - Added support for testing the output of an ECS activity as well as a Lambda function.

## [v1.2.0] - 2018-03-20

### Fixed

- Update vulnerable npm packages [CUMULUS-425]
- `@cumulus/api`: `kinesis-consumer.js` uses `sf-scheduler.js#schedule` instead of placing a message directly on the `startSF` SQS queue. This is a fix for [CUMULUS-359](https://bugs.earthdata.nasa.gov/browse/CUMULUS-359) because `sf-scheduler.js#schedule` looks up the provider and collection data in DynamoDB and adds it to the `meta` object of the enqueued message payload.
- `@cumulus/api`: `kinesis-consumer.js` catches and logs errors instead of doing an error callback. Before this change, `kinesis-consumer` was failing to process new records when an existing record caused an error because it would call back with an error and stop processing additional records. It keeps trying to process the record causing the error because it's "position" in the stream is unchanged. Catching and logging the errors is part 1 of the fix. Proposed part 2 is to enqueue the error and the message on a "dead-letter" queue so it can be processed later ([CUMULUS-413](https://bugs.earthdata.nasa.gov/browse/CUMULUS-413)).
- **CUMULUS-260: "PDR page on dashboard only shows zeros."** The PDR stats in LPDAAC are all 0s, even if the dashboard has been fixed to retrieve the correct fields. The current version of pdr-status-check has a few issues.
  - pdr is not included in the input/output schema. It's available from the input event. So the pdr status and stats are not updated when the ParsePdr workflow is complete. Adding the pdr to the input/output of the task will fix this.
  - pdr-status-check doesn't update pdr stats which prevent the real time pdr progress from showing up in the dashboard. To solve this, added lambda function sf-sns-report which is copied from @cumulus/api/lambdas/sf-sns-broadcast with modification, sf-sns-report can be used to report step function status anywhere inside a step function. So add step sf-sns-report after each pdr-status-check, we will get the PDR status progress at real time.
  - It's possible an execution is still in the queue and doesn't exist in sfn yet. Added code to handle 'ExecutionDoesNotExist' error when checking the execution status.
- Fixed `aws.cloudwatchevents()` typo in `packages/ingest/aws.js`. This typo was the root cause of the error: `Error: Could not process scheduled_ingest, Error: : aws.cloudwatchevents is not a constructor` seen when trying to update a rule.

### Removed

- `@cumulus/ingest/aws`: Remove queueWorkflowMessage which is no longer being used by `@cumulus/api`'s `kinesis-consumer.js`.

## [v1.1.4] - 2018-03-15

### Added

- added flag `useList` to parse-pdr [CUMULUS-404]

### Fixed

- Pass encrypted password to the ApiGranule Lambda function [CUMULUS-424]

## [v1.1.3] - 2018-03-14

### Fixed

- Changed @cumulus/deployment package install behavior. The build process will happen after installation

## [v1.1.2] - 2018-03-14

### Added

- added tools to @cumulus/integration-tests for local integration testing
- added end to end testing for discovering and parsing of PDRs
- `yarn e2e` command is available for end to end testing

### Fixed

- **CUMULUS-326: "Occasionally encounter "Too Many Requests" on deployment"** The api gateway calls will handle throttling errors
- **CUMULUS-175: "Dashboard providers not in sync with AWS providers."** The root cause of this bug - DynamoDB operations not showing up in Elasticsearch - was shared by collections and rules. The fix was to update providers', collections' and rules; POST, PUT and DELETE endpoints to operate on DynamoDB and using DynamoDB streams to update Elasticsearch. The following packages were made:
  - `@cumulus/deployment` deploys DynamoDB streams for the Collections, Providers and Rules tables as well as a new lambda function called `dbIndexer`. The `dbIndexer` lambda has an event source mapping which listens to each of the DynamoDB streams. The dbIndexer lambda receives events referencing operations on the DynamoDB table and updates the elasticsearch cluster accordingly.
  - The `@cumulus/api` endpoints for collections, providers and rules _only_ query DynamoDB, with the exception of LIST endpoints and the collections' GET endpoint.

### Updated

- Broke up `kes.override.js` of @cumulus/deployment to multiple modules and moved to a new location
- Expanded @cumulus/deployment test coverage
- all tasks were updated to use cumulus-message-adapter-js 1.0.1
- added build process to integration-tests package to babelify it before publication
- Update @cumulus/integration-tests lambda.js `getLambdaOutput` to return the entire lambda output. Previously `getLambdaOutput` returned only the payload.

## [v1.1.1] - 2018-03-08

### Removed

- Unused queue lambda in api/lambdas [CUMULUS-359]

### Fixed

- Kinesis message content is passed to the triggered workflow [CUMULUS-359]
- Kinesis message queues a workflow message and does not write to rules table [CUMULUS-359]

## [v1.1.0] - 2018-03-05

### Added

- Added a `jlog` function to `common/test-utils` to aid in test debugging
- Integration test package with command line tool [CUMULUS-200] by @laurenfrederick
- Test for FTP `useList` flag [CUMULUS-334] by @kkelly51

### Updated

- The `queue-pdrs` task now uses the [cumulus-message-adapter-js](https://github.com/nasa/cumulus-message-adapter-js)
  library
- Updated the `queue-pdrs` JSON schemas
- The test-utils schema validation functions now throw an error if validation
  fails
- The `queue-granules` task now uses the [cumulus-message-adapter-js](https://github.com/nasa/cumulus-message-adapter-js)
  library
- Updated the `queue-granules` JSON schemas

### Removed

- Removed the `getSfnExecutionByName` function from `common/aws`
- Removed the `getGranuleStatus` function from `common/aws`

## [v1.0.1] - 2018-02-27

### Added

- More tests for discover-pdrs, dicover-granules by @yjpa7145
- Schema validation utility for tests by @yjpa7145

### Changed

- Fix an FTP listing bug for servers that do not support STAT [CUMULUS-334] by @kkelly51

## [v1.0.0] - 2018-02-23

[unreleased]: https://github.com/nasa/cumulus/compare/v9.1.0...HEAD
[v9.1.0]: https://github.com/nasa/cumulus/compare/v9.0.1...v9.1.0
[v9.0.1]: https://github.com/nasa/cumulus/compare/v9.0.0...v9.0.1
[v9.0.0]: https://github.com/nasa/cumulus/compare/v8.1.0...v9.0.0
[v8.1.0]: https://github.com/nasa/cumulus/compare/v8.0.0...v8.1.0
[v8.0.0]: https://github.com/nasa/cumulus/compare/v7.2.0...v8.0.0
[v7.2.0]: https://github.com/nasa/cumulus/compare/v7.1.0...v7.2.0
[v7.1.0]: https://github.com/nasa/cumulus/compare/v7.0.0...v7.1.0
[v7.0.0]: https://github.com/nasa/cumulus/compare/v6.0.0...v7.0.0
[v6.0.0]: https://github.com/nasa/cumulus/compare/v5.0.1...v6.0.0
[v5.0.1]: https://github.com/nasa/cumulus/compare/v5.0.0...v5.0.1
[v5.0.0]: https://github.com/nasa/cumulus/compare/v4.0.0...v5.0.0
[v4.0.0]: https://github.com/nasa/cumulus/compare/v3.0.1...v4.0.0
[v3.0.1]: https://github.com/nasa/cumulus/compare/v3.0.0...v3.0.1
[v3.0.0]: https://github.com/nasa/cumulus/compare/v2.0.1...v3.0.0
[v2.0.7]: https://github.com/nasa/cumulus/compare/v2.0.6...v2.0.7
[v2.0.6]: https://github.com/nasa/cumulus/compare/v2.0.5...v2.0.6
[v2.0.5]: https://github.com/nasa/cumulus/compare/v2.0.4...v2.0.5
[v2.0.4]: https://github.com/nasa/cumulus/compare/v2.0.3...v2.0.4
[v2.0.3]: https://github.com/nasa/cumulus/compare/v2.0.2...v2.0.3
[v2.0.2]: https://github.com/nasa/cumulus/compare/v2.0.1...v2.0.2
[v2.0.1]: https://github.com/nasa/cumulus/compare/v1.24.0...v2.0.1
[v2.0.0]: https://github.com/nasa/cumulus/compare/v1.24.0...v2.0.0
[v1.24.0]: https://github.com/nasa/cumulus/compare/v1.23.2...v1.24.0
[v1.23.2]: https://github.com/nasa/cumulus/compare/v1.22.1...v1.23.2
[v1.22.1]: https://github.com/nasa/cumulus/compare/v1.21.0...v1.22.1
[v1.21.0]: https://github.com/nasa/cumulus/compare/v1.20.0...v1.21.0
[v1.20.0]: https://github.com/nasa/cumulus/compare/v1.19.0...v1.20.0
[v1.19.0]: https://github.com/nasa/cumulus/compare/v1.18.0...v1.19.0
[v1.18.0]: https://github.com/nasa/cumulus/compare/v1.17.0...v1.18.0
[v1.17.0]: https://github.com/nasa/cumulus/compare/v1.16.1...v1.17.0
[v1.16.1]: https://github.com/nasa/cumulus/compare/v1.16.0...v1.16.1
[v1.16.0]: https://github.com/nasa/cumulus/compare/v1.15.0...v1.16.0
[v1.15.0]: https://github.com/nasa/cumulus/compare/v1.14.5...v1.15.0
[v1.14.5]: https://github.com/nasa/cumulus/compare/v1.14.4...v1.14.5
[v1.14.4]: https://github.com/nasa/cumulus/compare/v1.14.3...v1.14.4
[v1.14.3]: https://github.com/nasa/cumulus/compare/v1.14.2...v1.14.3
[v1.14.2]: https://github.com/nasa/cumulus/compare/v1.14.1...v1.14.2
[v1.14.1]: https://github.com/nasa/cumulus/compare/v1.14.0...v1.14.1
[v1.14.0]: https://github.com/nasa/cumulus/compare/v1.13.5...v1.14.0
[v1.13.5]: https://github.com/nasa/cumulus/compare/v1.13.4...v1.13.5
[v1.13.4]: https://github.com/nasa/cumulus/compare/v1.13.3...v1.13.4
[v1.13.3]: https://github.com/nasa/cumulus/compare/v1.13.2...v1.13.3
[v1.13.2]: https://github.com/nasa/cumulus/compare/v1.13.1...v1.13.2
[v1.13.1]: https://github.com/nasa/cumulus/compare/v1.13.0...v1.13.1
[v1.13.0]: https://github.com/nasa/cumulus/compare/v1.12.1...v1.13.0
[v1.12.1]: https://github.com/nasa/cumulus/compare/v1.12.0...v1.12.1
[v1.12.0]: https://github.com/nasa/cumulus/compare/v1.11.3...v1.12.0
[v1.11.3]: https://github.com/nasa/cumulus/compare/v1.11.2...v1.11.3
[v1.11.2]: https://github.com/nasa/cumulus/compare/v1.11.1...v1.11.2
[v1.11.1]: https://github.com/nasa/cumulus/compare/v1.11.0...v1.11.1
[v1.11.0]: https://github.com/nasa/cumulus/compare/v1.10.4...v1.11.0
[v1.10.4]: https://github.com/nasa/cumulus/compare/v1.10.3...v1.10.4
[v1.10.3]: https://github.com/nasa/cumulus/compare/v1.10.2...v1.10.3
[v1.10.2]: https://github.com/nasa/cumulus/compare/v1.10.1...v1.10.2
[v1.10.1]: https://github.com/nasa/cumulus/compare/v1.10.0...v1.10.1
[v1.10.0]: https://github.com/nasa/cumulus/compare/v1.9.1...v1.10.0
[v1.9.1]: https://github.com/nasa/cumulus/compare/v1.9.0...v1.9.1
[v1.9.0]: https://github.com/nasa/cumulus/compare/v1.8.1...v1.9.0
[v1.8.1]: https://github.com/nasa/cumulus/compare/v1.8.0...v1.8.1
[v1.8.0]: https://github.com/nasa/cumulus/compare/v1.7.0...v1.8.0
[v1.7.0]: https://github.com/nasa/cumulus/compare/v1.6.0...v1.7.0
[v1.6.0]: https://github.com/nasa/cumulus/compare/v1.5.5...v1.6.0
[v1.5.5]: https://github.com/nasa/cumulus/compare/v1.5.4...v1.5.5
[v1.5.4]: https://github.com/nasa/cumulus/compare/v1.5.3...v1.5.4
[v1.5.3]: https://github.com/nasa/cumulus/compare/v1.5.2...v1.5.3
[v1.5.2]: https://github.com/nasa/cumulus/compare/v1.5.1...v1.5.2
[v1.5.1]: https://github.com/nasa/cumulus/compare/v1.5.0...v1.5.1
[v1.5.0]: https://github.com/nasa/cumulus/compare/v1.4.1...v1.5.0
[v1.4.1]: https://github.com/nasa/cumulus/compare/v1.4.0...v1.4.1
[v1.4.0]: https://github.com/nasa/cumulus/compare/v1.3.0...v1.4.0
[v1.3.0]: https://github.com/nasa/cumulus/compare/v1.2.0...v1.3.0
[v1.2.0]: https://github.com/nasa/cumulus/compare/v1.1.4...v1.2.0
[v1.1.4]: https://github.com/nasa/cumulus/compare/v1.1.3...v1.1.4
[v1.1.3]: https://github.com/nasa/cumulus/compare/v1.1.2...v1.1.3
[v1.1.2]: https://github.com/nasa/cumulus/compare/v1.1.1...v1.1.2
[v1.1.1]: https://github.com/nasa/cumulus/compare/v1.0.1...v1.1.1
[v1.1.0]: https://github.com/nasa/cumulus/compare/v1.0.1...v1.1.0
[v1.0.1]: https://github.com/nasa/cumulus/compare/v1.0.0...v1.0.1
[v1.0.0]: https://github.com/nasa/cumulus/compare/pre-v1-release...v1.0.0

[thin-egress-app]: <https://github.com/asfadmin/thin-egress-app> "Thin Egress App"<|MERGE_RESOLUTION|>--- conflicted
+++ resolved
@@ -51,15 +51,12 @@
 
 - `@cumulus/api-client/granules.getGranuleResponse` to return the raw endpoint response from the GET `/granules/<granuleId>` endpoint
 - **CUMULUS-2311** - RDS Migration Epic Phase 2
-<<<<<<< HEAD
-  - **CUMULUS-2303**
-    - Add translatePostgresProviderToApiProvider method to `@cumulus/db/translate/providers`
-=======
   - **CUMULUS-2208**
     - Added helpers to `@cumulus/es-client/indexer`:
       - `deleteAsyncOperation` to delete async operation records from Elasticsearch
       - `updateAsyncOperation` to update an async operation record in Elasticsearch
->>>>>>> 6f91a924
+  - **CUMULUS-2303**
+    - Add translatePostgresProviderToApiProvider method to `@cumulus/db/translate/providers`
   - **CUMULUS-2306**
     - Updated API execution GET endpoint to read individual execution records
       from PostgreSQL database instead of DynamoDB
