{
  "name": "@cumulus/unit-error-analysis",
<<<<<<< HEAD
  "version": "18.5.5",
=======
  "version": "20.1.1",
>>>>>>> 2648c237
  "author": "Cumulus Authors",
  "description": "compile errors",
  "license": "Apache-2.0",
  "private": true,
  "homepage": "https://github.com/nasa/cumulus/tree/master/scripts/unit-error-analysis#readme",
  "repository": {
    "type": "git",
    "url": "https://github.com/nasa/cumulus",
    "directory": "scripts/unit-error-analysis"
  },
  "engines": {
    "node": ">=16.19.0"
  },
  "scripts": {
    "clean": "rm -rf node_modules && rm -rf dist",
    "test": "../../node_modules/.bin/ava",
    "build": "rm -rf dist && mkdir dist && npm run prepare",
    "test:ci": "../../scripts/run_package_ci_unit.sh",
    "test:coverage": "../../node_modules/.bin/nyc npm test",
    "coverage": "python ../../scripts/coverage_handler/coverage.py",
    "prepare": "npm run tsc",
    "tsc": "../../node_modules/.bin/tsc",
    "tsc:listEmittedFiles": "../../node_modules/.bin/tsc --listEmittedFiles"
  },
  "dependencies": {
<<<<<<< HEAD
    "@cumulus/aws-client": "18.5.5",
=======
    "@cumulus/aws-client": "20.1.1",
>>>>>>> 2648c237
    "@types/minimist": "^1.2.5",
    "minimist": "^1.2.8",
    "moment": "^2.30.1",
    "tsc": "^2.0.4"
  }
}<|MERGE_RESOLUTION|>--- conflicted
+++ resolved
@@ -1,10 +1,6 @@
 {
   "name": "@cumulus/unit-error-analysis",
-<<<<<<< HEAD
-  "version": "18.5.5",
-=======
   "version": "20.1.1",
->>>>>>> 2648c237
   "author": "Cumulus Authors",
   "description": "compile errors",
   "license": "Apache-2.0",
@@ -30,11 +26,7 @@
     "tsc:listEmittedFiles": "../../node_modules/.bin/tsc --listEmittedFiles"
   },
   "dependencies": {
-<<<<<<< HEAD
-    "@cumulus/aws-client": "18.5.5",
-=======
     "@cumulus/aws-client": "20.1.1",
->>>>>>> 2648c237
     "@types/minimist": "^1.2.5",
     "minimist": "^1.2.8",
     "moment": "^2.30.1",
