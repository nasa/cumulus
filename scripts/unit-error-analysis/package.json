--- conflicted
+++ resolved
@@ -1,10 +1,6 @@
 {
   "name": "@cumulus/unit-error-analysis",
-<<<<<<< HEAD
-  "version": "18.4.0",
-=======
   "version": "19.0.0",
->>>>>>> 818f7fff
   "author": "Cumulus Authors",
   "description": "compile errors",
   "license": "Apache-2.0",
@@ -30,11 +26,7 @@
     "tsc:listEmittedFiles": "../../node_modules/.bin/tsc --listEmittedFiles"
   },
   "dependencies": {
-<<<<<<< HEAD
-    "@cumulus/aws-client": "18.4.0",
-=======
     "@cumulus/aws-client": "19.0.0",
->>>>>>> 818f7fff
     "@types/minimist": "^1.2.5",
     "minimist": "^1.2.8",
     "moment": "^2.30.1",
