--- conflicted
+++ resolved
@@ -1,10 +1,6 @@
 {
   "name": "@cumulus/generate_records",
-<<<<<<< HEAD
-  "version": "18.5.5",
-=======
   "version": "20.1.1",
->>>>>>> 2648c237
   "author": "Cumulus Authors",
   "description": "compile errors",
   "license": "Apache-2.0",
@@ -26,21 +22,12 @@
     "test:coverage": "../../node_modules/.bin/nyc npm test"
   },
   "dependencies": {
-<<<<<<< HEAD
-    "@cumulus/api-client": "18.5.5",
-    "@cumulus/common": "18.5.5",
-    "@cumulus/db": "18.5.5",
-    "@cumulus/errors": "18.5.5",
-    "@cumulus/integration-tests": "18.5.5",
-    "@cumulus/logger": "18.5.5",
-=======
     "@cumulus/api-client": "20.1.1",
     "@cumulus/common": "20.1.1",
     "@cumulus/db": "20.1.1",
     "@cumulus/errors": "20.1.1",
     "@cumulus/integration-tests": "20.1.1",
     "@cumulus/logger": "20.1.1",
->>>>>>> 2648c237
     "@types/minimist": "^1.2.5",
     "cli-progress": "^3.12.0",
     "crypto-js": "^4.2.0",
