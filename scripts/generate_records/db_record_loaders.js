// @ts-check

const {
  CollectionPgModel,
  ProviderPgModel,
  fakeGranuleRecordFactory,
  fakeFileRecordFactory,
  fakeExecutionRecordFactory,
  fakeRuleRecordFactory,
  RulePgModel,
  fakeCollectionRecordFactory,
  fakeProviderRecordFactory,
} = require('@cumulus/db');
const { randomString } = require('@cumulus/common/test-utils');
const range = require('lodash/range');
const { randomInt } = require('crypto');

/**
 * @typedef {import('@cumulus/db').PostgresFile} PostgresFile
 * @typedef {import('@cumulus/db').PostgresGranule} PostgresGranule
 * @typedef {import('@cumulus/db').PostgresCollection} PostgresCollection
 * @typedef {import('@cumulus/db').GranulesExecutionsPgModel} GranulesExecutionsPgModel
 * @typedef {import('@cumulus/db').ExecutionPgModel} ExecutionPgModel
 * @typedef {import('@cumulus/db').GranulePgModel} GranulePgModel
 * @typedef {import('@cumulus/db').FilePgModel} FilePgModel
 * @typedef {import('@cumulus/db').PostgresGranuleExecution} PostgresGranuleExecution
 * @typedef {import('@cumulus/db/dist/types/granule').GranuleStatus} GranuleStatus
 * @typedef {import('@cumulus/db').PostgresExecution} PostgresExecution
 * @typedef {import('@cumulus/db').PostgresRule} PostgresRule
 * @typedef {import('@cumulus/db').PostgresProvider} PostgresProvider
 * @typedef {import('knex').Knex} Knex
 * @typedef {{
*   geModel: GranulesExecutionsPgModel,
*   executionModel: ExecutionPgModel,
*   granuleModel: GranulePgModel,
*   fileModel: FilePgModel
* }} ModelSet
* @typedef {{
*   name: string,
*   version: string,
* }} CollectionDetails
*/
/**
 * upload executions corresponding to collection with collectionCumulusId
 *
 * @param {Knex} knex
 * @param {number} collectionCumulusId
 * @param {number} executionCount
 * @param {ExecutionPgModel} model
 * @param {Partial<PostgresExecution>} params
 * @returns {Promise<Array<number>>} - cumulusId for each successfully uploaded execution
 */
const loadExecutions = async (
  knex,
  collectionCumulusId,
  executionCount,
  model,
  params = {}
) => {
  if (executionCount === 0) {
    return [];
  }
  let executionOutputs = [];
  const executions = range(executionCount).map(() => fakeExecutionRecordFactory(
    {
      collection_cumulus_id: collectionCumulusId,
      ...params,
    }
  ));
  executionOutputs = await model.insert(knex, executions);

  return executionOutputs.map((executionOutput) => executionOutput.cumulus_id);
};

/**
 * upload granuleExecutions corresponding to each pair
 * within list of granuleCumulusIds and executionCumulusIds
 *
 * @param {Knex} knex
 * @param {Array<number>} granuleCumulusIds
 * @param {Array<number>} executionCumulusIds
 * @param {GranulesExecutionsPgModel} model
 * @returns {Promise<Array<PostgresGranuleExecution>>} - granuleExecutions
 */
const loadGranulesExecutions = async (
  knex,
  granuleCumulusIds,
  executionCumulusIds,
  model
) => {
  if (granuleCumulusIds.length === 0 || executionCumulusIds.length === 0) {
    return [];
  }
  const granulesExecutions = granuleCumulusIds.map((granuleCumulusId) => (
    executionCumulusIds.map((executionCumulusId) => (
      {
        granule_cumulus_id: granuleCumulusId,
        execution_cumulus_id: executionCumulusId,
      }
    ))
  )).flat();

  return await model.insert(knex, granulesExecutions);
};

/**
 * upload granules corresponding to collection with collectionCumulusId
 *
 * @param {Knex} knex
 * @param {number} collectionCumulusId
 * @param {number} providerCumulusId
 * @param {number} granuleCount
 * @param {GranulePgModel} model
 * @param {Partial<PostgresGranule>} params
 * @returns {Promise<Array<number>>} - cumulusId for each successfully uploaded granule
 */
const loadGranules = async (
  knex,
  collectionCumulusId,
  providerCumulusId,
  granuleCount,
  model,
  params = {}
) => {
  if (granuleCount === 0) {
    return [];
  }
  let granuleOutputs = [];
  const granules = range(granuleCount).map(() => /** @type {PostgresGranule} */(
    fakeGranuleRecordFactory({
      granule_id: randomString(7),
      collection_cumulus_id: collectionCumulusId,
      provider_cumulus_id: providerCumulusId,
      status: /** @type {GranuleStatus} */(['completed', 'failed', 'running', 'queued'][randomInt(4)]),
      ...params,
    })
  ));
  granuleOutputs = await model.insert(knex, granules);

  return granuleOutputs.map((g) => g.cumulus_id);
};

/**
 * upload files corresponding to granule with granuleCumulusId
 *
 * @param {Knex} knex
 * @param {number} granuleCumulusId
 * @param {number} fileCount
 * @param {FilePgModel} model
 * @param {Partial<PostgresFile>} params
 * @returns {Promise<Array<number>>}
 */
const loadFiles = async (
  knex,
  granuleCumulusId,
  fileCount,
  model,
  params = {}
) => {
  if (fileCount === 0) {
    return [];
  }
<<<<<<< HEAD
  let granId;
  if (granuleId === null) {
    granId = randomString(13);
  } else {
    granId = granuleId;
  }
  const files = [
    {
      granule_cumulus_id: granuleCumulusId,
      'key': `prefix1/${granuleId}.cmr.json`,
      'bucket': 'cumulus-test-sandbox-public',
      ...params
    }
  ]
  range(fileCount-1).forEach((i) => {
    files.push({
      granule_cumulus_id: granuleCumulusId,
      key: `prefix1/${granuleId}_${i}.jpg`,
      bucket: 'cumulus-test-sandbox-public',
      ...params
    })
  })
=======
  const files = range(fileCount).map((i) => /** @type {PostgresFile} */(fakeFileRecordFactory({
    bucket: `${i}`,
    granule_cumulus_id: granuleCumulusId,
    key: randomString(8),
    ...params,
  })));
>>>>>>> 645fc93f
  let uploadedFiles = [];
  uploadedFiles = await model.insert(knex, files);

  return uploadedFiles.map((uploadedFile) => uploadedFile.cumulus_id);
};

/**
 * add provider through providerPgModel call
 *
 * @param {Knex} knex
 * @param {Partial<PostgresProvider>} params
 * @returns {Promise<number>}
 */
const loadProvider = async (knex, params = {}) => {
  const providerJson = fakeProviderRecordFactory(params);
  const providerModel = new ProviderPgModel();
  const [{ cumulus_id: providerId }] = await providerModel.upsert(
    knex,
    providerJson
  );
  return providerId;
};

/**
 * add collection collectionPgModel call
 *
 * @param {Knex} knex
 * @param {number} files - number of files per granule
 * @param {number | null} collectionNumber
 * @param {Partial<PostgresCollection>} params
 * @returns {Promise<number>}
 */
const loadCollection = async (knex, files, collectionNumber = null, params = {}) => {
  const collectionJson = fakeCollectionRecordFactory({
    files: JSON.stringify((range(files)).map((i) => (
      {
        bucket: `${i}`,
        regex: `^.*${i}$`,
        sampleFileName: `538.${i}`,
      }
    ))),
    ...params,
  });
  if (collectionNumber !== null) {
    collectionJson.name = `DUMMY_${collectionNumber.toString().padStart(3, '0')}`;
  }
  const collectionModel = new CollectionPgModel();
  const [{ cumulus_id: cumulusId }] = await collectionModel.upsert(
    knex,
    collectionJson
  );
  return cumulusId;
};

/**
 * add rule to database
 *
 * @param {Knex} knex
 * @param {number | undefined} collectionCumulusId
 * @param {number | undefined} providerCumulusId
 * @param {Partial<PostgresRule>} params
 * @returns {Promise<number>}
 */
const loadRule = async (
  knex,
  collectionCumulusId,
  providerCumulusId,
  params
) => {
  const ruleModel = new RulePgModel();
  const rule = fakeRuleRecordFactory(
    {
      collection_cumulus_id: collectionCumulusId,
      provider_cumulus_id: providerCumulusId,
      ...params,
    }
  );
  const [{ cumulusId }] = await ruleModel.upsert(knex, rule);
  return cumulusId;
};

module.exports = {
  loadGranules,
  loadGranulesExecutions,
  loadFiles,
  loadExecutions,
  loadCollection,
  loadProvider,
  loadRule,
};<|MERGE_RESOLUTION|>--- conflicted
+++ resolved
@@ -160,7 +160,6 @@
   if (fileCount === 0) {
     return [];
   }
-<<<<<<< HEAD
   let granId;
   if (granuleId === null) {
     granId = randomString(13);
@@ -183,14 +182,6 @@
       ...params
     })
   })
-=======
-  const files = range(fileCount).map((i) => /** @type {PostgresFile} */(fakeFileRecordFactory({
-    bucket: `${i}`,
-    granule_cumulus_id: granuleCumulusId,
-    key: randomString(8),
-    ...params,
-  })));
->>>>>>> 645fc93f
   let uploadedFiles = [];
   uploadedFiles = await model.insert(knex, files);
 
