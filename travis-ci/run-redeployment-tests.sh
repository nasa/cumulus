--- conflicted
+++ resolved
@@ -6,14 +6,8 @@
 . ./travis-ci/set-env-vars.sh
 
 if [ "$USE_NPM_PACKAGES" = "true" ]; then
-<<<<<<< HEAD
-  (cd example && rm -rf node_modules && npm install)
-else
-  npm install
-=======
   (cd example && npm ci)
 else
->>>>>>> a5d062df
   npm run bootstrap
 fi
 
