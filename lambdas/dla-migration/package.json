{
  "name": "@cumulus/dla-migration-lambda",
<<<<<<< HEAD
  "version": "18.4.0",
=======
  "version": "19.0.0",
>>>>>>> 818f7fff
  "description": "A Lambda function used for DLA migrations",
  "license": "Apache-2.0",
  "engines": {
    "node": ">=20.12.2"
  },
  "main": "./dist/lambda/index.js",
  "types": "./dist/lambda/index.d.ts",
  "private": true,
  "scripts": {
    "clean": "rm -rf dist",
    "coverage": "python ../../scripts/coverage_handler/coverage.py",
    "build": "rm -rf dist && mkdir dist && npm run prepare && npm run webpack",
    "build-lambda-zip": "cd dist/webpack && node ../../../../bin/zip.js lambda.zip index.js",
    "package": "npm run clean && npm run prepare && npm run webpack && npm run build-lambda-zip",
    "test": "../../node_modules/.bin/ava --timeout=5m",
    "test:ci": "../../scripts/run_package_ci_unit.sh",
    "test:coverage": "../../node_modules/.bin/nyc npm test",
    "prepare": "npm run tsc",
    "tsc": "../../node_modules/.bin/tsc",
    "tsc:listEmittedFiles": "../../node_modules/.bin/tsc --listEmittedFiles",
    "webpack": "../../node_modules/.bin/webpack"
  },
  "dependencies": {
<<<<<<< HEAD
    "@cumulus/aws-client": "18.4.0",
    "@cumulus/common": "18.4.0",
    "@cumulus/logger": "18.4.0",
    "@cumulus/message": "18.4.0",
    "@cumulus/types": "18.4.0",
=======
    "@cumulus/aws-client": "19.0.0",
    "@cumulus/common": "19.0.0",
    "@cumulus/logger": "19.0.0",
    "@cumulus/message": "19.0.0",
    "@cumulus/types": "19.0.0",
>>>>>>> 818f7fff
    "lodash": "^4.17.21",
    "moment": "^2.30.1",
    "p-map": "^4.0.0"
  }
}<|MERGE_RESOLUTION|>--- conflicted
+++ resolved
@@ -1,10 +1,6 @@
 {
   "name": "@cumulus/dla-migration-lambda",
-<<<<<<< HEAD
-  "version": "18.4.0",
-=======
   "version": "19.0.0",
->>>>>>> 818f7fff
   "description": "A Lambda function used for DLA migrations",
   "license": "Apache-2.0",
   "engines": {
@@ -28,19 +24,11 @@
     "webpack": "../../node_modules/.bin/webpack"
   },
   "dependencies": {
-<<<<<<< HEAD
-    "@cumulus/aws-client": "18.4.0",
-    "@cumulus/common": "18.4.0",
-    "@cumulus/logger": "18.4.0",
-    "@cumulus/message": "18.4.0",
-    "@cumulus/types": "18.4.0",
-=======
     "@cumulus/aws-client": "19.0.0",
     "@cumulus/common": "19.0.0",
     "@cumulus/logger": "19.0.0",
     "@cumulus/message": "19.0.0",
     "@cumulus/types": "19.0.0",
->>>>>>> 818f7fff
     "lodash": "^4.17.21",
     "moment": "^2.30.1",
     "p-map": "^4.0.0"
