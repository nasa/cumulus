{
  "name": "@cumulus/db-provision-user-database-lambda",
<<<<<<< HEAD
  "version": "16.1.4",
=======
  "version": "18.2.2",
>>>>>>> d2f030f1
  "description": "A Lambda function used for provisioning user databases",
  "engines": {
    "node": ">=16.19.0"
  },
  "private": true,
  "scripts": {
    "clean": "rm -rf dist",
    "package": "npm run clean && npm run tsc && npm run webpack && (cd dist/webpack && zip lambda.zip index.js)",
    "test": "../../node_modules/.bin/ava",
    "test:coverage": "../../node_modules/.bin/nyc npm test",
    "python-lint": "true",
    "prepare": "npm run tsc",
    "tsc": "../../node_modules/.bin/tsc",
    "tsc:listEmittedFiles": "../../node_modules/.bin/tsc --listEmittedFiles",
    "webpack": "../../node_modules/.bin/webpack",
    "coverage": "python ../../scripts/coverage_handler/coverage.py"
  },
  "directories": {
    "test": "tests"
  },
  "license": "Apache-2.0",
  "ava": {
    "timeout": "2m"
  },
  "dependencies": {
<<<<<<< HEAD
    "@cumulus/common": "16.1.4",
    "@cumulus/db": "16.1.4",
=======
    "@cumulus/common": "18.2.2",
    "@cumulus/db": "18.2.2",
>>>>>>> d2f030f1
    "knex": "2.4.1",
    "pg": "~8.10"
  },
  "devDependencies": {
    "@types/pg": "^7.14.4"
  }
}<|MERGE_RESOLUTION|>--- conflicted
+++ resolved
@@ -1,10 +1,6 @@
 {
   "name": "@cumulus/db-provision-user-database-lambda",
-<<<<<<< HEAD
-  "version": "16.1.4",
-=======
   "version": "18.2.2",
->>>>>>> d2f030f1
   "description": "A Lambda function used for provisioning user databases",
   "engines": {
     "node": ">=16.19.0"
@@ -30,13 +26,8 @@
     "timeout": "2m"
   },
   "dependencies": {
-<<<<<<< HEAD
-    "@cumulus/common": "16.1.4",
-    "@cumulus/db": "16.1.4",
-=======
     "@cumulus/common": "18.2.2",
     "@cumulus/db": "18.2.2",
->>>>>>> d2f030f1
     "knex": "2.4.1",
     "pg": "~8.10"
   },
