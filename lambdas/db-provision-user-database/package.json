{
  "name": "@cumulus/db-provision-user-database-lambda",
<<<<<<< HEAD
  "version": "18.4.0",
=======
  "version": "19.0.0",
>>>>>>> 818f7fff
  "description": "A Lambda function used for provisioning user databases",
  "engines": {
    "node": ">=20.12.2"
  },
  "private": true,
  "scripts": {
    "clean": "rm -rf dist",
    "package": "npm run clean && npm run tsc && npm run webpack && (cd dist/webpack && zip lambda.zip index.js)",
    "test": "../../node_modules/.bin/ava",
    "test:coverage": "../../node_modules/.bin/nyc npm test",
    "test:ci": "../../scripts/run_package_ci_unit.sh",
    "python-lint": "true",
    "prepare": "npm run tsc",
    "tsc": "../../node_modules/.bin/tsc",
    "tsc:listEmittedFiles": "../../node_modules/.bin/tsc --listEmittedFiles",
    "webpack": "../../node_modules/.bin/webpack",
    "coverage": "python ../../scripts/coverage_handler/coverage.py"
  },
  "directories": {
    "test": "tests"
  },
  "license": "Apache-2.0",
  "ava": {
    "timeout": "2m",
    "failFast": true
  },
  "dependencies": {
    "@aws-sdk/client-secrets-manager": "^3.621.0",
<<<<<<< HEAD
    "@cumulus/common": "18.4.0",
    "@cumulus/db": "18.4.0",
=======
    "@cumulus/common": "19.0.0",
    "@cumulus/db": "19.0.0",
>>>>>>> 818f7fff
    "knex": "2.4.1",
    "pg": "~8.12"
  },
  "devDependencies": {
    "@types/pg": "^7.14.4"
  }
}<|MERGE_RESOLUTION|>--- conflicted
+++ resolved
@@ -1,10 +1,6 @@
 {
   "name": "@cumulus/db-provision-user-database-lambda",
-<<<<<<< HEAD
-  "version": "18.4.0",
-=======
   "version": "19.0.0",
->>>>>>> 818f7fff
   "description": "A Lambda function used for provisioning user databases",
   "engines": {
     "node": ">=20.12.2"
@@ -33,13 +29,8 @@
   },
   "dependencies": {
     "@aws-sdk/client-secrets-manager": "^3.621.0",
-<<<<<<< HEAD
-    "@cumulus/common": "18.4.0",
-    "@cumulus/db": "18.4.0",
-=======
     "@cumulus/common": "19.0.0",
     "@cumulus/db": "19.0.0",
->>>>>>> 818f7fff
     "knex": "2.4.1",
     "pg": "~8.12"
   },
