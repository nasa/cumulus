--- conflicted
+++ resolved
@@ -1,10 +1,6 @@
 {
   "name": "@cumulus/sqs-message-remover-lambda",
-<<<<<<< HEAD
-  "version": "18.5.5",
-=======
   "version": "20.1.1",
->>>>>>> 2648c237
   "description": "Remove processed messages from SQS queues",
   "main": "src/index.js",
   "private": true,
@@ -43,17 +39,10 @@
   "author": "Cumulus Authors",
   "license": "Apache-2.0",
   "dependencies": {
-<<<<<<< HEAD
-    "@cumulus/aws-client": "18.5.5",
-    "@cumulus/common": "18.5.5",
-    "@cumulus/ingest": "18.5.5",
-    "@cumulus/logger": "18.5.5",
-=======
     "@cumulus/aws-client": "20.1.1",
     "@cumulus/common": "20.1.1",
     "@cumulus/ingest": "20.1.1",
     "@cumulus/logger": "20.1.1",
->>>>>>> 2648c237
     "lodash": "^4.17.21"
   }
 }