import { Knex } from 'knex';
import { Writable } from 'stream';
import pMap from 'p-map';
import cloneDeep from 'lodash/cloneDeep';
import {
  ScanCommandOutput,
} from '@aws-sdk/lib-dynamodb';
import {
  NativeAttributeValue,
} from '@aws-sdk/util-dynamodb';

import { parallelScan } from '@cumulus/aws-client/DynamoDb';
import { dynamodbDocClient } from '@cumulus/aws-client/services';
import DynamoDbSearchQueue from '@cumulus/aws-client/DynamoDbSearchQueue';
import { ApiFile } from '@cumulus/types/api/files';
import {
  CollectionPgModel,
  ExecutionPgModel,
  GranulePgModel,
  upsertGranuleWithExecutionJoinRecord,
  FilePgModel,
  PostgresFile,
  translateApiGranuleToPostgresGranule,
  createRejectableTransaction,
} from '@cumulus/db';
import { envUtils } from '@cumulus/common';
import Logger from '@cumulus/logger';

import {
  InvalidArgument,
  PostgresUpdateFailed,
  RecordAlreadyMigrated,
  RecordDoesNotExist,
} from '@cumulus/errors';
import {
  GranuleMigrationParams,
  GranulesMigrationResult,
  MigrationResult,
} from '@cumulus/types/migration';
import { closeErrorWriteStreams, createErrorFileWriteStream, storeErrors } from './storeErrors';

import { initialMigrationResult } from './common';

const { getBucket, getKey } = require('@cumulus/api/lib/FileUtils');
const { deconstructCollectionId } = require('@cumulus/message/Collections');
const logger = new Logger({ sender: '@cumulus/data-migration/granules' });

export interface GranulesAndFilesMigrationResult {
  granulesResult: GranulesMigrationResult,
  filesResult: MigrationResult,
}

const initializeGranulesAndFilesMigrationResult = (): GranulesAndFilesMigrationResult => {
  const granuleMigrationResult: GranulesMigrationResult = cloneDeep(initialMigrationResult);
  const fileMigrationResult: MigrationResult = cloneDeep(initialMigrationResult);
  return {
    granulesResult: granuleMigrationResult,
    filesResult: fileMigrationResult,
  };
};

/**
 * Migrate granules record from Dynamo to Postgres.
 *
 * @param {Object} record
 *   Record from DynamoDB
 * @param {Knex.Transaction} trx
 *  - Knex transaction
 * @param {Object} migrationParams
 *   - Migration parameters
 * @param {string} migrationParams.migrateAndOverwrite
 *  - true/false parameter, set to 'true' to have the granule migration
 *    overwrite existing dynamo *granule* records if there are any.
 *    Set to 'false' to 'skip' migration when there's an existing granule record in
 *    PostgreSQL
 * @param {string} migrationParams.migrateOnlyFiles
 *   - true/false parameter, set to 'true' to return the granule.cumulus_id
 *     or throw if it doesn't exist Set to 'false' to migrate granule record data as normal.
 * @returns {Promise<any>}
 * @throws {RecordAlreadyMigrated}
 *   - If record was already migrated
 * @throws {PostgresUpdateFailed}
 *   - If the granule upsert effected 0 rows
 */
export const migrateGranuleRecord = async (
  record: { [key: string]: NativeAttributeValue },
<<<<<<< HEAD
  trx: Knex.Transaction
=======
  trx: Knex.Transaction,
  migrationParams: {
    migrateAndOverwrite: string,
    migrateOnlyFiles: string
  } = { migrateAndOverwrite: 'false', migrateOnlyFiles: 'false' }
>>>>>>> 70c04178
): Promise<number> => {
  const { migrateAndOverwrite, migrateOnlyFiles } = migrationParams;
  const { name, version } = deconstructCollectionId(record.collectionId);
  const collectionPgModel = new CollectionPgModel();
  const executionPgModel = new ExecutionPgModel();
  const granulePgModel = new GranulePgModel();

  const collectionCumulusId = await collectionPgModel.getRecordCumulusId(
    trx,
    { name, version }
  );

  // It's possible that executions may not exist in PG because they
  // don't exist in DynamoDB, so were never migrated to PG. We DO NOT
  // fail granule migration if execution cannot be found.
  let executionCumulusId: number | undefined;
  try {
    executionCumulusId = await executionPgModel.getRecordCumulusId(
      trx,
      {
        url: record.execution,
      }
    );
  } catch (error) {
    if (!(error instanceof RecordDoesNotExist)) {
      throw error;
    }
  }

  let existingRecord;

  if (migrateAndOverwrite !== 'true') {
    let recordCheckError;
    try {
      existingRecord = await granulePgModel.get(trx, {
        granule_id: record.granuleId,
        collection_cumulus_id: collectionCumulusId,
      });
    } catch (error) {
      if (!(error instanceof RecordDoesNotExist)) {
        throw error;
      }
      recordCheckError = error;
    }

    if (migrateOnlyFiles === 'true') {
      if (!existingRecord) {
        throw recordCheckError;
      }
      return existingRecord.cumulus_id;
    }

    const isExistingRecordNewer = existingRecord
      && existingRecord.updated_at >= new Date(record.updatedAt);

    if (isExistingRecordNewer) {
      throw new RecordAlreadyMigrated(`Granule ${record.granuleId} was already migrated, skipping`);
    }
  }

  if (migrateOnlyFiles === 'true') {
    throw new InvalidArgument('Invalid migration parameters detected, migrateOnlyFiles cannot be set to true if migrateAndOverwrite is also set to true');
  }

  const granule = await translateApiGranuleToPostgresGranule(record, trx);

  const [pgGranuleRecord] = await upsertGranuleWithExecutionJoinRecord(
    trx,
    granule,
    executionCumulusId
  );

  if (!pgGranuleRecord) {
    throw new PostgresUpdateFailed(`Upsert for granule ${record.granuleId} returned no rows. Record was not updated in the Postgres table.`);
  }

  return pgGranuleRecord.cumulus_id;
};

/**
 * Migrate File record from a Granules record from DynamoDB  to RDS.
 *
 * @param {ApiFile} file            - Granule file
 * @param {number} granuleCumulusId - ID of granule
 * @param {Knex.Transaction} trx    - Knex transaction
 * @returns {Promise<void>}
 * @throws {RecordAlreadyMigrated} if record was already migrated
 */
export const migrateFileRecord = async (
  file: ApiFile,
  granuleCumulusId: number,
  trx: Knex.Transaction
): Promise<void> => {
  const filePgModel = new FilePgModel();

  const bucket = getBucket(file);
  const key = getKey(file);

  // Map old record to new schema.
  const updatedRecord: PostgresFile = {
    bucket,
    key,
    granule_cumulus_id: granuleCumulusId,
    file_size: file.size,
    checksum_value: file.checksum,
    checksum_type: file.checksumType,
    file_name: file.fileName,
    source: file.source,
    path: file.path,
    type: file.type,
  };
  await filePgModel.upsert(trx, updatedRecord);
};

/**
 * Migrate granule and files from DynamoDB to RDS
 * @param {Object} params
 * @param {Object} params.dynamoRecord
 * @param {GranulesAndFilesMigrationSummary} params.granuleAndFileMigrationSummary
 * @param {Knex} params.knex
 * @param {number} params.loggingInterval
 * @param {Writable} params.errorLogWriteStream
 * @returns {Promise<MigrationSummary>} - Migration summary for granules and files
 */
export const migrateGranuleAndFilesViaTransaction = async (params: {
  dynamoRecord: { [key: string]: NativeAttributeValue },
  granuleAndFilesMigrationResult: GranulesAndFilesMigrationResult,
  knex: Knex,
  loggingInterval: number,
  errorLogWriteStream: Writable,
  migrateAndOverwrite: string,
  migrateOnlyFiles: string,
}): Promise<GranulesAndFilesMigrationResult> => {
  const {
    dynamoRecord,
    errorLogWriteStream,
    granuleAndFilesMigrationResult,
    knex,
    loggingInterval,
    migrateAndOverwrite,
    migrateOnlyFiles,
  } = params;
  const files = dynamoRecord.files ?? [];
  const migrationResult = granuleAndFilesMigrationResult
    ?? initializeGranulesAndFilesMigrationResult();
  const { granulesResult, filesResult } = migrationResult;

  granulesResult.total_dynamo_db_records += 1;
  filesResult.total_dynamo_db_records += files.length;

  if (granulesResult.total_dynamo_db_records % loggingInterval === 0) {
    logger.info(`Batch of ${loggingInterval} granule records processed, ${granulesResult.total_dynamo_db_records} total`);
  }

  try {
    await createRejectableTransaction(knex, async (trx: Knex.Transaction) => {
      const granuleCumulusId = await migrateGranuleRecord(dynamoRecord, trx, {
        migrateAndOverwrite,
        migrateOnlyFiles,
      });
      return await Promise.all(files.map(
        (file : ApiFile) => migrateFileRecord(file, granuleCumulusId, trx)
      ));
    });
    granulesResult.migrated += 1;
    filesResult.migrated += files.length;
  } catch (error) {
    if (error instanceof RecordAlreadyMigrated) {
      granulesResult.skipped += 1;
      filesResult.skipped += files.length;
    } else {
      const errorMessage = `Could not create granule record and file records in RDS for DynamoDB Granule granuleId: ${dynamoRecord.granuleId} with files ${JSON.stringify(dynamoRecord.files)}`;
      granulesResult.failed += 1;
      filesResult.failed += files.length;

      errorLogWriteStream.write(`${errorMessage}, Cause: ${error}`);
      logger.error(errorMessage, error);
    }
  }

  return { granulesResult, filesResult };
};

const migrateGranuleDynamoRecords = async (
  items: ScanCommandOutput['Items'] = [],
  migrationResult: GranulesAndFilesMigrationResult,
  knex: Knex,
  loggingInterval: number,
  writeConcurrency: number,
  errorLogWriteStream: Writable,
  migrateAndOverwrite: string,
  migrateOnlyFiles: string
) => {
  const updatedResult = migrationResult;
  await pMap(
    items,
    async (dynamoRecord) => {
      const result = await migrateGranuleAndFilesViaTransaction({
        dynamoRecord,
        granuleAndFilesMigrationResult: migrationResult,
        knex,
        loggingInterval,
        errorLogWriteStream,
        migrateAndOverwrite,
        migrateOnlyFiles,
      });
      updatedResult.granulesResult = result.granulesResult;
      updatedResult.filesResult = result.filesResult;
    },
    {
      concurrency: writeConcurrency,
    }
  );
};

/**
 * Query DynamoDB for granule records and migrate them to granule/file records in PostgreSQL.
 *
 * Performs a DynamoDb query() operation instead of a scan(), which will select only a subset
 * of records from the table based on the supplied filters and is more efficient than scanning
 * the whole table.
 *
 * @param {Object} params
 * @param {string} params.granulesTable - Name of DynamoDB table for granules
 * @param {GranuleMigrationParams} params.granuleMigrationParams
 *   Parameters to control data selected for migration
 * @param {string} params.granuleMigrationParams.granuleId
 *   Granule ID to use for querying granules to migrate
 * @param {string} params.granuleMigrationParams.collectionId
 *   Collection name/version to use for querying granules to migrate
 * @param {GranulesAndFilesMigrationResult} params.granulesAndFilesMigrationResult
 *   Result summary of the migration to be updated
 * @param {Knex} params.knex - Instance of a database client
 * @param {number} params.loggingInterval
 *   Sets the interval number of records when a log message will be written on migration progress
 * @param {number} params.jsonWriteStream
 *   JSON Write stream for error logs
 * @returns {Promise<GranulesAndFilesMigrationResult>}
 *   Result object summarizing the granule/files migration
 */
export const queryAndMigrateGranuleDynamoRecords = async ({
  granulesTable,
  granuleMigrationParams,
  granulesAndFilesMigrationResult,
  knex,
  loggingInterval,
  jsonWriteStream,
}: {
  granulesTable: string,
  granuleMigrationParams: GranuleMigrationParams,
  granulesAndFilesMigrationResult?: GranulesAndFilesMigrationResult,
  knex: Knex,
  loggingInterval: number,
  jsonWriteStream: Writable,
}) => {
  const migrationResult = granulesAndFilesMigrationResult
    ?? initializeGranulesAndFilesMigrationResult();

  let extraQueryParams = {};
  if (granuleMigrationParams.granuleId) {
    migrationResult.granulesResult.filters = {
      granuleId: granuleMigrationParams.granuleId,
    };
    extraQueryParams = {
      KeyConditionExpression: 'granuleId = :granuleId',
      ExpressionAttributeValues: {
        ':granuleId': granuleMigrationParams.granuleId,
      },
    };
  } else if (granuleMigrationParams.collectionId) {
    migrationResult.granulesResult.filters = {
      collectionId: granuleMigrationParams.collectionId,
    };
    extraQueryParams = {
      IndexName: 'collectionId-granuleId-index',
      KeyConditionExpression: 'collectionId = :collectionId',
      ExpressionAttributeValues: {
        ':collectionId': granuleMigrationParams.collectionId,
      },
    };
  }

  const searchQueue = new DynamoDbSearchQueue(
    {
      TableName: granulesTable,
      ...extraQueryParams,
    },
    'query'
  );

  let dynamoRecord = await searchQueue.peek();

  /* eslint-disable no-await-in-loop */
  while (dynamoRecord) {
    const result = await migrateGranuleAndFilesViaTransaction({
      dynamoRecord,
      granuleAndFilesMigrationResult: migrationResult,
      knex,
      loggingInterval,
      errorLogWriteStream: jsonWriteStream,
      migrateAndOverwrite: granuleMigrationParams.migrateAndOverwrite || 'false',
      migrateOnlyFiles: granuleMigrationParams.migrateOnlyFiles || 'false',
    });
    migrationResult.granulesResult = result.granulesResult;
    migrationResult.filesResult = result.filesResult;

    await searchQueue.shift();
    dynamoRecord = await searchQueue.peek();
  }
  /* eslint-enable no-await-in-loop */

  return migrationResult;
};

const normalizeBoolParam = (name: string, paramValue: string) => {
  const returnParam = paramValue.toLowerCase();
  if (!(['true', 'false'].includes(returnParam))) {
    throw new InvalidArgument(`${name} must be either true or false`);
  }
  return returnParam;
};

/**
 * Query DynamoDB for granule records to create granule/file records in PostgreSQL.
 *
 * @param {NodeJS.ProcessEnv} env - Environment variables which may contain configuration
 * @param {number} env.loggingInterval
 *   Sets the interval number of records when a log message will be written on migration progress
 * @param {Knex} knex - Instance of a database client
 * @param {GranuleMigrationParams} granuleMigrationParams
 *   Parameters to control data selected for migration
 * @param {string} granuleMigrationParams.granuleId
 *   Granule ID to use for querying granules to migrate
 * @param {string} granuleMigrationParams.collectionId
 *   Collection name/version to use for querying granules to migrate
 * @param {string | undefined} testTimestamp
 *   Timestamp to use for unit testing
 * @returns {Promise<GranulesAndFilesMigrationResult>}
 *   Result object summarizing the granule/files migration
 */
export const migrateGranulesAndFiles = async (
  env: NodeJS.ProcessEnv,
  knex: Knex,
  granuleMigrationParams: GranuleMigrationParams = {},
  testTimestamp?: string
): Promise<GranulesAndFilesMigrationResult> => {
  const bucket = envUtils.getRequiredEnvVar('system_bucket', env);
  const granulesTable = envUtils.getRequiredEnvVar('GranulesTable', env);
  const stackName = envUtils.getRequiredEnvVar('stackName', env);

  const migrateAndOverwrite = normalizeBoolParam('migrateAndOverwrite', (granuleMigrationParams.migrateAndOverwrite ?? 'false'));
  const migrateOnlyFiles = normalizeBoolParam('migrateOnlyFiles', (granuleMigrationParams.migrateOnlyFiles ?? 'false'));
  const loggingInterval = granuleMigrationParams.loggingInterval ?? 100;
  const writeConcurrency = granuleMigrationParams.writeConcurrency ?? 10;
  const granulesAndFilesMigrationResult = initializeGranulesAndFilesMigrationResult();

  if (migrateAndOverwrite === 'true' && migrateOnlyFiles === 'true') {
    throw new InvalidArgument('Invalid migration parameters detected, migrateOnlyFiles cannot be set to true if migrateAndOverwrite is also set to true');
  }

  const migrationName = 'granulesAndFiles';
  const {
    errorFileWriteStream,
    jsonWriteStream,
    filepath,
  } = createErrorFileWriteStream(migrationName, testTimestamp);

  const doDynamoQuery = granuleMigrationParams.granuleId !== undefined
    || granuleMigrationParams.collectionId !== undefined;

  if (doDynamoQuery) {
    await queryAndMigrateGranuleDynamoRecords({
      granulesTable,
      granuleMigrationParams,
      granulesAndFilesMigrationResult,
      knex,
      loggingInterval,
      jsonWriteStream,
    });
  } else {
    const totalSegments = granuleMigrationParams.parallelScanSegments ?? 20;

    logger.info(`Starting parallel scan of granules with ${totalSegments} parallel segments`);

    await parallelScan({
      dynamoDbClient: dynamodbDocClient({
        marshallOptions: {
          convertEmptyValues: true,
          removeUndefinedValues: true,
        },
      }),
      totalSegments,
      scanParams: {
        TableName: granulesTable,
        Limit: granuleMigrationParams.parallelScanLimit,
      },
      processItemsFunc: (items) => migrateGranuleDynamoRecords(
        items,
        granulesAndFilesMigrationResult,
        knex,
        loggingInterval,
        writeConcurrency,
        jsonWriteStream,
        migrateAndOverwrite,
        migrateOnlyFiles
      ),
    });
    logger.info(`Finished parallel scan of granules with ${totalSegments} parallel segments.`);
  }
  await closeErrorWriteStreams({ errorFileWriteStream, jsonWriteStream });
  await storeErrors({
    bucket,
    filepath,
    migrationName,
    stackName,
    timestamp: testTimestamp,
  });

  logger.info(`Successfully migrated ${granulesAndFilesMigrationResult.granulesResult.migrated} granule records.`);
  logger.info(`Successfully migrated ${granulesAndFilesMigrationResult.filesResult.migrated} file records.`);
  return granulesAndFilesMigrationResult;
};<|MERGE_RESOLUTION|>--- conflicted
+++ resolved
@@ -84,15 +84,11 @@
  */
 export const migrateGranuleRecord = async (
   record: { [key: string]: NativeAttributeValue },
-<<<<<<< HEAD
-  trx: Knex.Transaction
-=======
   trx: Knex.Transaction,
   migrationParams: {
     migrateAndOverwrite: string,
     migrateOnlyFiles: string
   } = { migrateAndOverwrite: 'false', migrateOnlyFiles: 'false' }
->>>>>>> 70c04178
 ): Promise<number> => {
   const { migrateAndOverwrite, migrateOnlyFiles } = migrationParams;
   const { name, version } = deconstructCollectionId(record.collectionId);
