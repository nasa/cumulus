--- conflicted
+++ resolved
@@ -235,19 +235,6 @@
     1
   );
 
-<<<<<<< HEAD
-  t.teardown(() => Promise.all([
-    pdrsModel.delete({ pdrName: testPdr.pdrName }),
-    granulesModel.delete({ granuleId: fakeGranule.granuleId }),
-    executionModel.delete({ arn: fakeExecution.arn }),
-    t.context.executionPgModel.delete(
-      t.context.knex,
-      { cumulus_id: executionRecords[0].cumulus_id }
-    ),
-    t.context.granulePgModel.delete(t.context.knex, { cumulus_id: granuleRecords[0].cumulus_id }),
-    t.context.pdrPgModel.delete(t.context.knex, { cumulus_id: pdrRecords[0].cumulus_id }),
-  ]));
-=======
   t.teardown(() => cleanupRecords({
     ...t.context,
     testPdr,
@@ -257,7 +244,6 @@
     granuleRecords,
     pdrRecords,
   }));
->>>>>>> f6e8c301
 });
 
 test.serial('handler migrates only executions if configured', async (t) => {
@@ -324,17 +310,6 @@
     0
   );
 
-<<<<<<< HEAD
-  t.teardown(() => Promise.all([
-    pdrsModel.delete({ pdrName: testPdr.pdrName }),
-    granulesModel.delete({ granuleId: fakeGranule.granuleId }),
-    executionModel.delete({ arn: fakeExecution.arn }),
-    t.context.executionPgModel.delete(
-      t.context.knex,
-      { cumulus_id: executionRecords[0].cumulus_id }
-    ),
-  ]));
-=======
   t.teardown(() => cleanupRecords({
     ...t.context,
     testPdr,
@@ -344,7 +319,6 @@
     granuleRecords,
     pdrRecords,
   }));
->>>>>>> f6e8c301
 });
 
 test.serial('handler migrates only granules if configured', async (t) => {
@@ -409,21 +383,6 @@
     0
   );
 
-<<<<<<< HEAD
-  t.teardown(() => Promise.all([
-    pdrsModel.delete({ pdrName: testPdr.pdrName }),
-    granulesModel.delete({ granuleId: fakeGranule.granuleId }),
-    executionModel.delete({ arn: fakeExecution.arn }),
-    t.context.executionPgModel.delete(
-      t.context.knex,
-      { cumulus_id: executionCumulusId }
-    ),
-    t.context.granulePgModel.delete(
-      t.context.knex,
-      { cumulus_id: granuleRecords[0].cumulus_id }
-    ),
-  ]));
-=======
   t.teardown(() => cleanupRecords({
     ...t.context,
     testPdr,
@@ -433,7 +392,6 @@
     granuleRecords,
     pdrRecords,
   }));
->>>>>>> f6e8c301
 });
 
 test.serial('handler migrates only PDRs if configured', async (t) => {
@@ -497,17 +455,6 @@
     1
   );
 
-<<<<<<< HEAD
-  t.teardown(() => Promise.all([
-    pdrsModel.delete({ pdrName: testPdr.pdrName }),
-    granulesModel.delete({ granuleId: fakeGranule.granuleId }),
-    executionModel.delete({ arn: fakeExecution.arn }),
-    t.context.pdrPgModel.delete(
-      t.context.knex,
-      { cumulus_id: pdrRecords[0].cumulus_id }
-    ),
-  ]));
-=======
   t.teardown(() => cleanupRecords({
     ...t.context,
     testPdr,
@@ -517,5 +464,4 @@
     granuleRecords,
     pdrRecords,
   }));
->>>>>>> f6e8c301
 });