import * as Knex from 'knex';

export const up = async (knex: Knex): Promise<void> =>
  knex.schema.createTable('async_operations', (table) => {
    table
      .increments('cumulus_id')
      .primary();
    table
      .uuid('id')
      .comment('Unique ID for async operation')
      .notNullable();
    table
      .text('description')
      .comment('description for async operation')
      .notNullable();
    table
<<<<<<< HEAD
      .enum('operation_type', ['ES Index', 'Bulk Granules', 'Bulk Granule Delete', 'Kinesis Replay', 'Reconciliation Report'])
=======
      .enum('operation_type',
        [
          'ES Index',
          'Bulk Granules',
          'Bulk Granule Reingest',
          'Bulk Granule Delete',
          'Kinesis Replay',
          'Reconciliation Report',
        ])
>>>>>>> ae4a5a1e
      .comment('type of async operation')
      .notNullable();
    table
      .jsonb('output')
      .comment('output of completed async operation');
    table
      .enum('status', ['RUNNING', 'SUCCEEDED', 'RUNNER_FAILED', 'TASK_FAILED'])
      .comment('async operation status')
      .notNullable();
    table
      .text('task_arn')
      .comment('async operation ECS task ARN');
    table
      .timestamps(false, true);
    table.unique(['id']);
  });

export const down = async (knex: Knex): Promise<void> => knex.schema
  .dropTableIfExists('async_operations');<|MERGE_RESOLUTION|>--- conflicted
+++ resolved
@@ -14,9 +14,6 @@
       .comment('description for async operation')
       .notNullable();
     table
-<<<<<<< HEAD
-      .enum('operation_type', ['ES Index', 'Bulk Granules', 'Bulk Granule Delete', 'Kinesis Replay', 'Reconciliation Report'])
-=======
       .enum('operation_type',
         [
           'ES Index',
@@ -26,7 +23,6 @@
           'Kinesis Replay',
           'Reconciliation Report',
         ])
->>>>>>> ae4a5a1e
       .comment('type of async operation')
       .notNullable();
     table
