--- conflicted
+++ resolved
@@ -20,13 +20,8 @@
     "tsc:listEmittedFiles": "../../node_modules/.bin/tsc --listEmittedFiles"
   },
   "dependencies": {
-<<<<<<< HEAD
-    "@cumulus/db": "9.5.0",
-    "knex": "0.95.10",
-=======
     "@cumulus/db": "9.7.0",
-    "knex": "0.21.13",
->>>>>>> d8b7f2ad
+    "knex": "~0.95.10",
     "pg": "^8.3.0"
   }
 }