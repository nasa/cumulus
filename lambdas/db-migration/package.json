--- conflicted
+++ resolved
@@ -1,10 +1,6 @@
 {
   "name": "@cumulus/db-migration-lambda",
-<<<<<<< HEAD
-  "version": "16.1.1",
-=======
   "version": "17.0.0",
->>>>>>> bd5d4569
   "description": "A Lambda function used for deploying DB migrations",
   "license": "Apache-2.0",
   "engines": {
@@ -24,11 +20,7 @@
     "tsc:listEmittedFiles": "../../node_modules/.bin/tsc --listEmittedFiles"
   },
   "dependencies": {
-<<<<<<< HEAD
-    "@cumulus/db": "16.1.1",
-=======
     "@cumulus/db": "17.0.0",
->>>>>>> bd5d4569
     "knex": "2.4.1",
     "pg": "~8.10"
   }
