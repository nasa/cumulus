--- conflicted
+++ resolved
@@ -1,10 +1,6 @@
 {
   "name": "@cumulus/db-migration-lambda",
-<<<<<<< HEAD
-  "version": "11.1.8",
-=======
   "version": "13.4.0",
->>>>>>> 30536df6
   "description": "A Lambda function used for deploying DB migrations",
   "license": "Apache-2.0",
   "engines": {
@@ -24,11 +20,7 @@
     "tsc:listEmittedFiles": "../../node_modules/.bin/tsc --listEmittedFiles"
   },
   "dependencies": {
-<<<<<<< HEAD
-    "@cumulus/db": "11.1.8",
-=======
     "@cumulus/db": "13.4.0",
->>>>>>> 30536df6
     "knex": "0.95.15",
     "pg": "^8.3.0"
   }
