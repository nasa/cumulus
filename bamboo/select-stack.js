--- conflicted
+++ resolved
@@ -32,11 +32,8 @@
     'Naga Nages': 'nnaga-ci',
     vpnguye2: 'vkn-ci',
     'Roger Kwarteng': 'rkwarten-ci',
-<<<<<<< HEAD
     'Tim Clark': 'teclark-ci',
-=======
     'Paul Pilone': 'ppilone-ci',
->>>>>>> a388d6ad
   };
 
   return git('.').log({ '--max-count': '1' }, (e, r) => {
