#!/bin/bash
set -e

# Bamboo envs are prefixed with bamboo_SECRET to avoid being printed
declare -a param_list=(
  "bamboo_SECRET_AWS_ACCESS_KEY_ID"
  "bamboo_SECRET_AWS_SECRET_ACCESS_KEY"
  "bamboo_SECRET_AWS_DEFAULT_REGION"
  "bamboo_SECRET_AWS_ACCOUNT_ID"
  "bamboo_SECRET_VPC_ID"
  "bamboo_SECRET_AWS_SUBNET"
  "bamboo_SECRET_GITHUB_TOKEN"
  "bamboo_SECRET_PROVIDER_HOST"
  "bamboo_SECRET_PROVIDER_HTTP_PORT"
  "bamboo_SECRET_PROVIDER_FTP_PORT"
  "bamboo_SECRET_VPC_CIDR_IP"
  "bamboo_AWS_REGION"
  "bamboo_CMR_PASSWORD"
  "bamboo_CMR_USERNAME"
  "bamboo_SECRET_TOKEN_SECRET"
  "bamboo_SECRET_EARTHDATA_USERNAME"
  "bamboo_SECRET_EARTHDATA_PASSWORD"
  "bamboo_SECRET_EARTHDATA_CLIENT_ID"
  "bamboo_SECRET_EARTHDATA_CLIENT_PASSWORD"
)
regex='bamboo(_SECRET)?_(.*)'

## Strip 'bamboo_SECRET_' from secret keys
## Translate bamboo_ keys to expected stack keys
for key in ${param_list[@]}; do
  [[ $key =~ bamboo(_SECRET)?_(.*) ]]
  update_key=${BASH_REMATCH[2]}
  export $update_key=${!key}
done

export COMMIT_MSG=$(git log --pretty='format:%Creset%s' -1)
export GIT_SHA=$(git rev-parse HEAD)

## This should take a blank value from the global options, and
## is intended to allow an override for a custom branch build.
export GIT_PR=$bamboo_GIT_PR
echo GIT_SHA is $GIT_SHA

source .bamboo_env_vars || true

if [[ -z $GIT_PR ]]; then
  echo "Setting GIT_PR"
  set +e
  node ./bamboo/detect-pr.js $BRANCH
  PR_CODE=$?
  set -e
  if [[ PR_CODE -eq 100 ]]; then
    export GIT_PR=true
    echo export GIT_PR=true >> .bamboo_env_vars
  elif [[ PR_CODE -eq 0 ]]; then
    export GIT_PR=false
    echo export GIT_PR=false >> .bamboo_env_vars
  else
    echo "Error detecting PR status"
    exit 1
  fi
fi

echo GIT_PR is $GIT_PR

if [[ $(git describe --exact-match HEAD 2>/dev/null |sed -n '1p') =~ ^v[0-9]+.* ]]; then
  export VERSION_TAG=true
fi
echo "Version Tag: $VERSION_TAG"

# Timeout is 40 minutes
if [[ -z $TIMEOUT_PERIODS ]]; then
  TIMEOUT_PERIODS=80
fi

<<<<<<< HEAD
if [[ -z $DEPLOYMENT ]]; then
=======
## Set environment variable overrides if SIT deployment
if [[ $bamboo_NGAP_ENV = "SIT" ]]; then
  export AWS_ACCESS_KEY_ID=$bamboo_SECRET_SIT_AWS_ACCESS_KEY_ID
  export AWS_SECRET_ACCESS_KEY=$bamboo_SECRET_SIT_AWS_SECRET_ACCESS_KEY
  export AWS_ACCOUNT_ID=$bamboo_SECRET_SIT_AWS_ACCOUNT_ID
  export VPC_ID=$bamboo_SECRET_SIT_VPC_ID
  export AWS_SUBNET=$bamboo_SECRET_SIT_AWS_SUBNET
  export VPC_CIDR_IP=$bamboo_SECRET_SIT_VPC_CIDR_IP
  export PROVIDER_HOST=$bamboo_SECRET_SIT_PROVIDER_HOST
  DEPLOYMENT=$bamboo_SIT_DEPLOYMENT
  echo deployment "$DEPLOYMENT"
fi

## Set integration stack name
if [ -z "$DEPLOYMENT" ]; then
>>>>>>> 0393cd00
  DEPLOYMENT=$(node ./bamboo/select-stack.js)
  echo deployment "$DEPLOYMENT"
  if [[ $DEPLOYMENT == none ]]; then
    echo "Unable to determine integration stack" >&2
    exit 1
  fi
  echo export DEPLOYMENT=$DEPLOYMENT >> .bamboo_env_vars
fi
export DEPLOYMENT


container_id=${bamboo_planKey,,}
export container_id=${container_id/-/}

if [[ $BRANCH == master || $VERSION_TAG || COMMIT_MESSAGE =~ '[run-redeploy-tests]' ]]; then
  export RUN_REDEPLOYMENT=true
fi<|MERGE_RESOLUTION|>--- conflicted
+++ resolved
@@ -73,9 +73,6 @@
   TIMEOUT_PERIODS=80
 fi
 
-<<<<<<< HEAD
-if [[ -z $DEPLOYMENT ]]; then
-=======
 ## Set environment variable overrides if SIT deployment
 if [[ $bamboo_NGAP_ENV = "SIT" ]]; then
   export AWS_ACCESS_KEY_ID=$bamboo_SECRET_SIT_AWS_ACCESS_KEY_ID
@@ -90,8 +87,7 @@
 fi
 
 ## Set integration stack name
-if [ -z "$DEPLOYMENT" ]; then
->>>>>>> 0393cd00
+if [[ -z $DEPLOYMENT ]]; then
   DEPLOYMENT=$(node ./bamboo/select-stack.js)
   echo deployment "$DEPLOYMENT"
   if [[ $DEPLOYMENT == none ]]; then
