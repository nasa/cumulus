version: '3'
services:
  ftp:
    image: cumuluss/vsftpd:3
    network_mode: "service:build_env"
    volumes:
      - ../packages/test-data:/srv:ro
    environment:
      - FTP_USER=testuser
      - FTP_PASSWORD=testpass
      - FTP_PASV_ADDRESS=127.0.0.1
  http:
    image: httpd:alpine
    network_mode: "service:build_env"
    volumes:
      - ../packages/test-data:/usr/local/apache2/htdocs:ro
      - ./httpd.conf:/usr/local/apache2/conf/httpd.conf:ro
  sftp:
    image: nsidc/panubo_sshd:latest
    command: /bootstrap-sftp.sh
    network_mode: "service:build_env"
    volumes:
      - ./bootstrap-sftp.sh:/bootstrap-sftp.sh
      - ../packages/test-data/keys/ssh_client_rsa_key.pub:/etc/authorized_keys/user
      - ../packages/test-data:/data
    environment:
      - SSH_USERS
      - SFTP_MODE=true
  elasticsearch:
    image: elasticsearch:5.6
    network_mode: "service:build_env"
    environment:
      ES_JAVA_OPTS: "-Xms750m -Xmx750m"
  localstack:
    image: localstack/localstack:0.8.7
    network_mode: "service:build_env"
    environment:
      SERVICES: 'kinesis,lambda,s3,sns,sqs,dynamodb,dynamodbstreams'
  build_env:
    image: jlkovarik/cumulus_build_env:1
    volumes:
      - ../:/source/cumulus
      - ./bootstrap-build.sh:/bootstrap-build.sh
    environment:
      - LOCALSTACK_HOST=127.0.0.1
      - LOCAL_ES_HOST=127.0.0.1
      - CI_UID
      - bamboo_planKey
<<<<<<< HEAD
    ports:
      - "127.0.0.1:2222:2222"
      - "127.0.0.1:3030:3030"
      - "127.0.0.1:21:21"
      - "127.0.0.1:9200:9200"
      - "127.0.0.1:4574:4574"
      - "127.0.0.1:4550-4570:4550-4570"
    command: /bootstrap-build.sh
=======
    command: tail -f /dev/null
>>>>>>> b9d494c5
<|MERGE_RESOLUTION|>--- conflicted
+++ resolved
@@ -46,15 +46,4 @@
       - LOCAL_ES_HOST=127.0.0.1
       - CI_UID
       - bamboo_planKey
-<<<<<<< HEAD
-    ports:
-      - "127.0.0.1:2222:2222"
-      - "127.0.0.1:3030:3030"
-      - "127.0.0.1:21:21"
-      - "127.0.0.1:9200:9200"
-      - "127.0.0.1:4574:4574"
-      - "127.0.0.1:4550-4570:4550-4570"
-    command: /bootstrap-build.sh
-=======
-    command: tail -f /dev/null
->>>>>>> b9d494c5
+    command: /bootstrap-build.sh