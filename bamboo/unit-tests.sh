#!/bin/bash
set -ex

. ./bamboo/set-bamboo-env-variables.sh
. ./bamboo/abort-if-not-pr.sh
. ./bamboo/abort-if-skip-unit-tests.sh

docker ps -a ## Show running containers for output logs

<<<<<<< HEAD
docker exec -i ${container_id}\_build_env_1 /bin/bash -c "cd $UNIT_TEST_BUILD_DIR && npm run db:local:reset"
docker exec -i ${container_id}\_build_env_1 /bin/bash -c "cd $UNIT_TEST_BUILD_DIR && npm run test:coverage"
docker exec -i ${container_id}\_build_env_1 /bin/bash -c "cd $UNIT_TEST_BUILD_DIR && npm run coverage -- --noRerun --merge"
docker exec -i ${container_id}\_build_env_1 /bin/bash -c "cd $UNIT_TEST_BUILD_DIR && nyc report"
=======
docker exec -i ${container_id}-build_env-1 /bin/bash -c "cd $UNIT_TEST_BUILD_DIR && npm run db:local:reset"
docker exec -i ${container_id}-build_env-1 /bin/bash -c "cd $UNIT_TEST_BUILD_DIR && npm run test:coverage"
docker exec -i ${container_id}-build_env-1 /bin/bash -c "cd $UNIT_TEST_BUILD_DIR && npm run coverage -- --noRerun"
>>>>>>> ed4683f6
<|MERGE_RESOLUTION|>--- conflicted
+++ resolved
@@ -7,13 +7,7 @@
 
 docker ps -a ## Show running containers for output logs
 
-<<<<<<< HEAD
-docker exec -i ${container_id}\_build_env_1 /bin/bash -c "cd $UNIT_TEST_BUILD_DIR && npm run db:local:reset"
-docker exec -i ${container_id}\_build_env_1 /bin/bash -c "cd $UNIT_TEST_BUILD_DIR && npm run test:coverage"
-docker exec -i ${container_id}\_build_env_1 /bin/bash -c "cd $UNIT_TEST_BUILD_DIR && npm run coverage -- --noRerun --merge"
-docker exec -i ${container_id}\_build_env_1 /bin/bash -c "cd $UNIT_TEST_BUILD_DIR && nyc report"
-=======
 docker exec -i ${container_id}-build_env-1 /bin/bash -c "cd $UNIT_TEST_BUILD_DIR && npm run db:local:reset"
 docker exec -i ${container_id}-build_env-1 /bin/bash -c "cd $UNIT_TEST_BUILD_DIR && npm run test:coverage"
 docker exec -i ${container_id}-build_env-1 /bin/bash -c "cd $UNIT_TEST_BUILD_DIR && npm run coverage -- --noRerun"
->>>>>>> ed4683f6
+docker exec -i ${container_id}-build_env-1 /bin/bash -c "cd $UNIT_TEST_BUILD_DIR && nyc report"