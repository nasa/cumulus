const fs = require('fs');
const configUtil = require('./config');
const path = require('path');
const log = require('./log');

const isMocha = process.argv[1] && process.argv[1].includes('mocha-webpack');

// Defines whether we're in a Jupyter context or not as used with the Atom editor from Hydrogen
// plugin. This is not set by Jupyter or Hydrogen and must be manually configured in Hydrogen
// startup code settings with {"Javascript (Node.js)": "global.__isJupyter = true;"}
const isJupyter = global.__isJupyter;

const isStdin = process.argv[2] === 'stdin';
const isLocal = isStdin || process.argv[2] === 'local';
exports.isLocal = isLocal;

let rootPath;
if (isMocha) {
  rootPath = '../../../..';
}
else if (isJupyter) {
  rootPath = '../..';
}
else {
  rootPath = '../../..';
}

const fileRoot = () => path.join(__dirname, rootPath);

/**
 * Helper for changing the root path for local testing.
 */
const changeRootPath = (newPath) => {
  rootPath = newPath;
};

exports.fileRoot = fileRoot;
exports.changeRootPath = changeRootPath;

const findById = (arr, id) => {
  for (const item of arr) {
    if (item.id === id) return item;
  }
  throw new Error(`id not found: ${id}`);
};

/**
 * Returns a dummy message for a collection of the given id, used for local testing,
 * with information obtained by reading collections.yml
 * @param {string} id - The collection id to read from collections.yml
 * @param {string} taskName - The config key to lookup to find task config
 * @param {function} payload - A function which takes the message and can override its fields
 * @return - The config object
 */
exports.collectionMessageInput = (id, taskName, payload = (o) => o) => () => {
  if (!isLocal && !isMocha && !isJupyter) return null;
  const configPath = `${fileRoot()}/cumulus-common/test/config/test-collections.yml`;
  log.info(`CONFIG PATH: ${configPath}`);
  const configStr =
<<<<<<< HEAD
    fs.readFileSync(`${fileRoot()}/cumulus-common/test/config/test-collections.yml`).toString();
=======
    fs.readFileSync(configPath).toString();
>>>>>>> f68f497a
  const config = configUtil.parseConfig(configStr, (resource) => resource);

  const collection = findById(config.collections, id);

  const taskConfig = {};
  for (const key of Object.keys(collection.workflow_config_template)) {
    const localTaskConfig = Object.assign({}, collection.workflow_config_template[key]);
    if (localTaskConfig.connections) {
      log.info(`Removing connection limit for local run of ${key}`);
      delete localTaskConfig.connections;
    }
    taskConfig[key] = localTaskConfig;
  }

  const input = {
    workflow_config_template: taskConfig,
    resources: {
      stack: 'some-stack',
      state_machine_prefix: 'some-prefix',
      buckets: {
        config: 'some-stack-config',
        private: 'some-stack-private',
        public: 'some-stack-public'
      },
      tables: {
        connections: 'some-stack-connects',
        locks: 'some-stack-locks'
      }
    },
    provider: findById(config.providers, collection.provider_id),
    ingest_meta: {
      task: taskName,
      message_source: 'local',
      id: 'id-1234'
    },
    meta: collection.meta
  };
  return Object.assign(input, payload(input));
};

/**
 * Sets up a local execution of the given handler.
 * @param {function} handler - The Lambda message handler
 * @param {function} invocation - A function which returns the Lambda input
 */
exports.setupLocalRun = (handler, invocation) => {
  if (isLocal) {
    handler(invocation(), {}, (result) => result);
  }
};<|MERGE_RESOLUTION|>--- conflicted
+++ resolved
@@ -57,11 +57,7 @@
   const configPath = `${fileRoot()}/cumulus-common/test/config/test-collections.yml`;
   log.info(`CONFIG PATH: ${configPath}`);
   const configStr =
-<<<<<<< HEAD
-    fs.readFileSync(`${fileRoot()}/cumulus-common/test/config/test-collections.yml`).toString();
-=======
     fs.readFileSync(configPath).toString();
->>>>>>> f68f497a
   const config = configUtil.parseConfig(configStr, (resource) => resource);
 
   const collection = findById(config.collections, id);
